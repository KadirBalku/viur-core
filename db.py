--- conflicted
+++ resolved
@@ -586,19 +586,11 @@
 			Property is the name of the property used to sort,
 			direction a Bool (false => ascending, True => descending )
 		"""
-<<<<<<< HEAD
 		try:
 			order = self.datastoreQuery.__orderings
 			return( [ (prop, dir) for (prop, dir) in order ] )
 		except:
 			return( [] )
-=======
-		if self.datastoreQuery is None:
-			return( None )
-		else:
-			order = self.datastoreQuery.__orderings
-			return( [ (prop, dir) for (prop, dir) in order ] )
->>>>>>> 6e35c8a6
 
 	def getCursor(self):
 		"""
