--- conflicted
+++ resolved
@@ -346,28 +346,12 @@
 		else:
 			if isinstance(self.filters, list):
 				for singeFilter in self.filters:
-					if op.lower() != "ac" and not any([k.lower().endswith(" ac") for k in singeFilter.keys()]):
-						singeFilter["%s %s" % (field, op)] = value
-					else:
-						logging.critical("DROPPING SECOND AC FILTER!!")
+					singeFilter["%s %s" % (field, op)] = value
 			else:  # It must be still a dict (we tested for None already above)
-<<<<<<< HEAD
-				if op.lower() != "ac" and not any([k.lower().endswith(" ac") for k in self.filters.keys()]):
-					self.filters["%s %s" % (field, op)] = value
-				else:
-					logging.critical("DROPPING SECOND AC FILTER!!")
-			if op in {"<", "<=", ">", ">="} and len(self.orders) > 0 and self.orders[0][0] != field:
-				self.order((field, ASCENDING), *self.orders)
-
-		else:
-			raise NotImplementedError("Incorrect call to query.filter()!")
-		return (self)
-=======
 				self.filters["%s %s" % (field, op)] = value
 			if op in {"<", "<=", ">", ">="} and (len(self.orders) == 0 or self.orders[0][0] != field):
 				self.order((field, SortOrder.Ascending), *self.orders)
 		return self
->>>>>>> 535321f0
 
 	def order(self, *orderings: Tuple[str, SortOrder]) -> Query:
 		"""
