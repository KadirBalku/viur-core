"""
This module contains the RelationalBone to create and manage relationships between skeletons
and enums to parameterize it.
"""
import logging
import warnings
from enum import Enum
import typing as t

from itertools import chain
from time import time

from viur.core import db, utils
from viur.core.bones.base import BaseBone, ReadFromClientError, ReadFromClientErrorSeverity, getSystemInitialized

try:
    import extjson
except ImportError:
    # FIXME: That json will not read datetime objects
    import json as extjson


class RelationalConsistency(Enum):
    """
    An enumeration representing the different consistency strategies for handling stale relations in
    the RelationalBone class.
    """
    Ignore = 1  # Ignore stale relations (old behaviour)
    """Ignore stale relations, which represents the old behavior."""
    PreventDeletion = 2  # Lock target object so it cannot be deleted
    """Lock the target object so that it cannot be deleted."""
    SetNull = 3  # Drop Relation if target object is deleted
    """Drop the relation if the target object is deleted."""
    CascadeDeletion = 4  # Delete this object also if the referenced entry is deleted (Dangerous!)
    """
    .. warning:: Delete this object also if the referenced entry is deleted (Dangerous!)
    """


class RelationalUpdateLevel(Enum):
    """
    An enumeration representing the different update levels for the RelationalBone class.
    """
    Always = 0
    """Always update the relational information, regardless of the context."""
    OnRebuildSearchIndex = 1
    """Update the relational information only when rebuilding the search index."""
    OnValueAssignment = 2
    """Update the relational information only when a new value is assigned to the bone."""


class RelationalBone(BaseBone):
    """
    The base class for all relational bones in the ViUR framework.
    RelationalBone is used to create and manage relationships between database entities. This class provides
    basic functionality and attributes that can be extended by other specialized relational bone classes,
    such as N1Relation, N2NRelation, and Hierarchy.
    This implementation prioritizes read efficiency and is suitable for situations where data is read more
    frequently than written. However, it comes with increased write operations when writing an entity to the
    database. The additional write operations depend on the type of relationship: multiple=True RelationalBones
    or 1:N relations.

    The implementation does not instantly update relational information when a skeleton is updated; instead,
    it triggers a deferred task to update references. This may result in outdated data until the task is completed.

    Note: Filtering a list by relational properties uses the outdated data.

    Example:
    - Entity A references Entity B.
    - Both have a property "name."
    - Entity B is updated (its name changes).
    - Entity A's RelationalBone values still show Entity B's old name.

    It is not recommended for cases where data is read less frequently than written, as there is no
    write-efficient method available yet.

    :param kind: KindName of the referenced property.
    :param module: Name of the module which should be used to select entities of kind "type". If not set,
        the value of "type" will be used (the kindName must match the moduleName)
    :param refKeys: A list of properties to include from the referenced property. These properties will be
        available in the template without having to fetch the referenced property. Filtering is also only possible
        by properties named here!
    :param parentKeys: A list of properties from the current skeleton to include. If mixing filtering by
        relational properties and properties of the class itself, these must be named here.
    :param multiple: If True, allow referencing multiple Elements of the given class. (Eg. n:n-relation).
        Otherwise its n:1, (you can only select exactly one). It's possible to use a unique constraint on this
        bone, allowing for at-most-1:1 or at-most-1:n relations. Instead of true, it's also possible to use
        a ```class MultipleConstraints``` instead.

    :param format:
        Hint for the frontend how to display such an relation. This is now a python expression
        evaluated by safeeval on the client side. The following values will be passed to the expression:

            - value
                The value to display. This will be always a dict (= a single value) - even if the relation is
                multiple (in which case the expression is evaluated once per referenced entity)

            - structure
                The structure of the skeleton this bone is part of as a dictionary as it's transferred to the
                fronted by the admin/vi-render.

            - language
                The current language used by the frontend in ISO2 code (eg. "de"). This will be always set, even if
                the project did not enable the multi-language feature.

    :param updateLevel:
        Indicates how ViUR should keep the values copied from the referenced entity into our
        entity up to date. If this bone is indexed, it's recommended to leave this set to
        RelationalUpdateLevel.Always, as filtering/sorting by this bone will produce stale results.

            :param RelationalUpdateLevel.Always:

                always update refkeys (old behavior). If the referenced entity is edited, ViUR will update this
                entity also (after a small delay, as these updates happen deferred)

            :param RelationalUpdateLevel.OnRebuildSearchIndex:

                update refKeys only on rebuildSearchIndex. If the referenced entity changes, this entity will
                remain unchanged (this RelationalBone will still have the old values), but it can be updated
                by either by editing this entity or running a rebuildSearchIndex over our kind.

            :param RelationalUpdateLevel.OnValueAssignment:

                update only if explicitly set. A rebuildSearchIndex will not trigger an update, this bone has to be
                explicitly modified (in an edit) to have it's values updated

    :param consistency:
        Can be used to implement SQL-like constrains on this relation. Possible values are:
            - RelationalConsistency.Ignore
                If the referenced entity gets deleted, this bone will not change. It will still reflect the old
                values. This will be even be preserved over edits, however if that referenced value is once
                deleted by the user (assigning a different value to this bone or removing that value of the list
                of relations if we are multiple) there's no way of restoring it

            - RelationalConsistency.PreventDeletion
                Will prevent deleting the referenced entity as long as it's selected in this bone (calling
                skel.delete() on the referenced entity will raise errors.Locked). It's still (technically)
                possible to remove the underlying datastore entity using db.Delete manually, but this *must not*
                be used on a skeleton object as it will leave a whole bunch of references in a stale state.

            - RelationalConsistency.SetNull
                Will set this bone to None (or remove the relation from the list in
                case we are multiple) when the referenced entity is deleted.

            - RelationalConsistency.CascadeDeletion:
                (Dangerous!) Will delete this entity when the referenced entity is deleted. Warning: Unlike
                relational updates this will cascade. If Entity A references B with CascadeDeletion set, and
                B references C also with CascadeDeletion; if C gets deleted, both B and A will be deleted as well.

    """
    refKeys = ["key", "name"]  # todo: turn into a tuple, as it should not be mutable.
    """
    A list of properties to include from the referenced property. These properties will be available in the template
    without having to fetch the referenced property. Filtering is also only possible by properties named here!
    """
    parentKeys = ["key", "name"]  # todo: turn into a tuple, as it should not be mutable.
    """
    A list of properties from the current skeleton to include. If mixing filtering by relational properties and
    properties of the class itself, these must be named here.
    """
    type = "relational"
    kind = None

    def __init__(
        self,
        *,
        consistency: RelationalConsistency = RelationalConsistency.Ignore,
        format: str = "$(dest.name)",
        kind: str = None,
        module: t.Optional[str] = None,
        parentKeys: t.Optional[list[str]] = None,
        refKeys: t.Optional[list[str]] = None,
        updateLevel: RelationalUpdateLevel = RelationalUpdateLevel.Always,
        using: t.Optional['viur.core.skeleton.RelSkel'] = None,
        **kwargs
    ):
        """
            Initialize a new RelationalBone.

            :param kind:
                KindName of the referenced property.
            :param module:
                Name of the module which should be used to select entities of kind "type". If not set,
                the value of "type" will be used (the kindName must match the moduleName)
            :param refKeys:
                A list of properties to include from the referenced property. These properties will be
                available in the template without having to fetch the referenced property. Filtering is also only possible
                by properties named here!
            :param parentKeys:
                A list of properties from the current skeleton to include. If mixing filtering by
                relational properties and properties of the class itself, these must be named here.
            :param multiple:
                If True, allow referencing multiple Elements of the given class. (Eg. n:n-relation).
                Otherwise its n:1, (you can only select exactly one). It's possible to use a unique constraint on this
                bone, allowing for at-most-1:1 or at-most-1:n relations. Instead of true, it's also possible to use
                a :class:MultipleConstraints instead.

            :param format: Hint for the frontend how to display such an relation. This is now a python expression
                evaluated by safeeval on the client side. The following values will be passed to the expression

                :param value:
                    The value to display. This will be always a dict (= a single value) - even if the
                    relation is multiple (in which case the expression is evaluated once per referenced entity)
                :param structure:
                    The structure of the skeleton this bone is part of as a dictionary as it's
                    transferred to the fronted by the admin/vi-render.
                :param language:
                    The current language used by the frontend in ISO2 code (eg. "de"). This will be
                    always set, even if the project did not enable the multi-language feature.

            :param updateLevel:
                Indicates how ViUR should keep the values copied from the referenced entity into our
                entity up to date. If this bone is indexed, it's recommended to leave this set to
                RelationalUpdateLevel.Always, as filtering/sorting by this bone will produce stale results.

                    :param RelationalUpdateLevel.Always:
                        always update refkeys (old behavior). If the referenced entity is edited, ViUR will update this
                        entity also (after a small delay, as these updates happen deferred)
                    :param RelationalUpdateLevel.OnRebuildSearchIndex:
                        update refKeys only on rebuildSearchIndex. If the
                        referenced entity changes, this entity will remain unchanged
                        (this RelationalBone will still have the old values), but it can be updated
                        by either by editing this entity or running a rebuildSearchIndex over our kind.
                    :param RelationalUpdateLevel.OnValueAssignment:
                        update only if explicitly set. A rebuildSearchIndex will not trigger
                        an update, this bone has to be explicitly modified (in an edit) to have it's values updated

            :param consistency:
                Can be used to implement SQL-like constrains on this relation.

                    :param RelationalConsistency.Ignore:
                        If the referenced entity gets deleted, this bone will not change. It
                        will still reflect the old values. This will be even be preserved over edits, however if that
                        referenced value is once deleted by the user (assigning a different value to this bone or
                        removing that value of the list of relations if we are multiple) there's no way of restoring it

                    :param RelationalConsistency.PreventDeletion:
                        Will prevent deleting the referenced entity as long as it's
                        selected in this bone (calling skel.delete() on the referenced entity will raise errors.Locked).
                        It's still (technically) possible to remove the underlying datastore entity using db.Delete
                        manually, but this *must not* be used on a skeleton object as it will leave a whole bunch of
                        references in a stale state.

                    :param RelationalConsistency.SetNull:
                        Will set this bone to None (or remove the relation from the list in
                        case we are multiple) when the referenced entity is deleted.

                    :param RelationalConsistency.CascadeDeletion:
                        (Dangerous!) Will delete this entity when the referenced entity
                        is deleted. Warning: Unlike relational updates this will cascade. If Entity A references B with
                        CascadeDeletion set, and B references C also with CascadeDeletion; if C gets deleted, both B and
                        A will be deleted as well.
        """
        super().__init__(**kwargs)
        self.format = format

        if kind:
            self.kind = kind

        if module:
            self.module = module
        elif self.kind:
            self.module = self.kind

        if self.kind is None or self.module is None:
            raise NotImplementedError("Type and Module of RelationalBone must not be None")

        if refKeys:
            if not "key" in refKeys:
                refKeys.append("key")
            self.refKeys = refKeys

        if parentKeys:
            if not "key" in parentKeys:
                parentKeys.append("key")
            self.parentKeys = parentKeys

        self.using = using
        if isinstance(updateLevel, int):
            msg = f"parameter updateLevel={updateLevel} in RelationalBone is deprecated. " \
                  f"Please use the RelationalUpdateLevel enum instead"
            logging.warning(msg, stacklevel=3)
            warnings.warn(msg, DeprecationWarning, stacklevel=3)

            assert 0 <= updateLevel < 3
            for n in RelationalUpdateLevel:
                if updateLevel == n.value:
                    updateLevel = n

        self.updateLevel = updateLevel
        self.consistency = consistency

        if getSystemInitialized():
            from viur.core.skeleton import RefSkel, SkeletonInstance
            self._refSkelCache = RefSkel.fromSkel(self.kind, *self.refKeys)
            self._skeletonInstanceClassRef = SkeletonInstance

    def setSystemInitialized(self):
        """
        Set the system initialized for the current class and cache the RefSkel and SkeletonInstance.

        This method calls the superclass's setSystemInitialized method and initializes the RefSkel
        and SkeletonInstance classes. The RefSkel is created from the current kind and refKeys,
        while the SkeletonInstance class is stored as a reference.

        :rtype: None
        """
        super().setSystemInitialized()
        from viur.core.skeleton import RefSkel, SkeletonInstance
        self._refSkelCache = RefSkel.fromSkel(self.kind, *self.refKeys)
        self._skeletonInstanceClassRef = SkeletonInstance

    # from viur.core.skeleton import RefSkel, skeletonByKind
    # self._refSkelCache = RefSkel.fromSkel(skeletonByKind(self.kind), *self.refKeys)
    # self._usingSkelCache = self.using() if self.using else None

    def _getSkels(self):
        """
        Retrieve the reference skeleton and the 'using' skeleton for the current RelationalBone instance.

        This method returns a tuple containing the reference skeleton (RefSkel) and the 'using' skeleton
        (UsingSkel) associated with the current RelationalBone instance. The 'using' skeleton is only
        retrieved if the 'using' attribute is defined.

        :return: A tuple containing the reference skeleton and the 'using' skeleton.
        :rtype: tuple
        """
        refSkel = self._refSkelCache()
        usingSkel = self.using() if self.using else None
        return refSkel, usingSkel

    def singleValueUnserialize(self, val):
        """
        Restore a value, including the Rel- and Using-Skeleton, from the serialized data read from the datastore.

        This method takes a serialized value from the datastore, deserializes it, and returns the corresponding
        value with restored RelSkel and Using-Skel. It also handles ViUR 2 compatibility by handling string values.

        :param val: A JSON-encoded datastore property.
        :type val: str or dict
        :return: The deserialized value with restored RelSkel and Using-Skel.
        :rtype: dict

        :raises AssertionError: If the deserialized value is not a dictionary.
        """

        def fixFromDictToEntry(inDict):
            """
            Convert a dictionary to an entry with properly restored keys and values.

            :param dict inDict: The input dictionary to convert.
        :   return: The resulting entry.
            :rtype: dict
            """
            if not isinstance(inDict, dict):
                return None
            res = {}
            if "dest" in inDict:
                res["dest"] = db.Entity()
                for k, v in inDict["dest"].items():
                    res["dest"][k] = v
                if "key" in res["dest"]:
                    res["dest"].key = utils.normalizeKey(db.Key.from_legacy_urlsafe(res["dest"]["key"]))
            if "rel" in inDict and inDict["rel"]:
                res["rel"] = db.Entity()
                for k, v in inDict["rel"].items():
                    res["rel"][k] = v
            else:
                res["rel"] = None
            return res

        if isinstance(val, str):  # ViUR2 compatibility
            try:
                value = extjson.loads(val)
                if isinstance(value, list):
                    value = [fixFromDictToEntry(x) for x in value]
                elif isinstance(value, dict):
                    value = fixFromDictToEntry(value)
                else:
                    value = None
            except:
                value = None
        else:
            value = val
        if not value:
            return None
        elif isinstance(value, list) and value:
            value = value[0]
        assert isinstance(value, dict), f"Read something from the datastore thats not a dict: {type(value)}"
        if "dest" not in value:
            return None
        relSkel, usingSkel = self._getSkels()
        relSkel.unserialize(value["dest"])
        if self.using is not None:
            usingSkel.unserialize(value["rel"] or db.Entity())
            usingData = usingSkel
        else:
            usingData = None
        return {"dest": relSkel, "rel": usingData}

    def serialize(self, skel: 'SkeletonInstance', name: str, parentIndexed: bool) -> bool:
        """
        Serialize the RelationalBone for the given skeleton, updating relational locks as necessary.

        This method serializes the RelationalBone values for a given skeleton and stores the serialized
        values in the skeleton's dbEntity. It also updates the relational locks, adding new locks and
        removing old ones as needed.

        :param SkeletonInstance skel: The skeleton instance containing the values to be serialized.
        :param str name: The name of the bone to be serialized.
        :param bool parentIndexed: A flag indicating whether the parent bone is indexed.
        :return: True if the serialization is successful, False otherwise.
        :rtype: bool

        :raises AssertionError: If a programming error is detected.
        """
        oldRelationalLocks = set(skel.dbEntity.get(f"{name}_outgoingRelationalLocks") or [])
        newRelationalLocks = set()
        # Clean old properties from entry (prevent name collision)
        for k in list(skel.dbEntity.keys()):
            if k.startswith(f"{name}."):
                del skel.dbEntity[k]
        indexed = self.indexed and parentIndexed
        if name not in skel.accessedValues:
            return
        elif not skel.accessedValues[name]:
            res = None
        elif self.languages and self.multiple:
            res = {"_viurLanguageWrapper_": True}
            newVals = skel.accessedValues[name]
            for language in self.languages:
                res[language] = []
                if language in newVals:
                    for val in newVals[language]:
                        if val["dest"]:
                            refData = val["dest"].serialize(parentIndexed=indexed)
                            newRelationalLocks.add(val["dest"]["key"])
                        else:
                            refData = None
                        if val["rel"]:
                            usingData = val["rel"].serialize(parentIndexed=indexed)
                        else:
                            usingData = None
                        r = {"rel": usingData, "dest": refData}
                        res[language].append(r)
        elif self.languages:
            res = {"_viurLanguageWrapper_": True}
            newVals = skel.accessedValues[name]
            for language in self.languages:
                res[language] = []
                if language in newVals:
                    val = newVals[language]
                    if val and val["dest"]:
                        refData = val["dest"].serialize(parentIndexed=indexed)
                        newRelationalLocks.add(val["dest"]["key"])
                        if val["rel"]:
                            usingData = val["rel"].serialize(parentIndexed=indexed)
                        else:
                            usingData = None
                        r = {"rel": usingData, "dest": refData}
                        res[language] = r
                    else:
                        res[language] = None
        elif self.multiple:
            res = []
            for val in skel.accessedValues[name]:
                if val["dest"]:
                    refData = val["dest"].serialize(parentIndexed=indexed)
                    newRelationalLocks.add(val["dest"]["key"])
                else:
                    refData = None
                if val["rel"]:
                    usingData = val["rel"].serialize(parentIndexed=indexed)
                else:
                    usingData = None
                r = {"rel": usingData, "dest": refData}
                res.append(r)
        else:
            if skel.accessedValues[name]["dest"]:
                refData = skel.accessedValues[name]["dest"].serialize(parentIndexed=indexed)
                newRelationalLocks.add(skel.accessedValues[name]["dest"]["key"])
            else:
                refData = None
            if skel.accessedValues[name]["rel"]:
                usingData = skel.accessedValues[name]["rel"].serialize(parentIndexed=indexed)
            else:
                usingData = None
            res = {"rel": usingData, "dest": refData}

        skel.dbEntity[name] = res

        # Ensure our indexed flag is up2date
        if indexed and name in skel.dbEntity.exclude_from_indexes:
            skel.dbEntity.exclude_from_indexes.discard(name)
        elif not indexed and name not in skel.dbEntity.exclude_from_indexes:
            skel.dbEntity.exclude_from_indexes.add(name)

        # Ensure outgoing Locks are up2date
        if self.consistency != RelationalConsistency.PreventDeletion:
            # We don't need to lock anything, but may delete old locks held
            newRelationalLocks = set()

        # We should always run inside a transaction so we can safely get+put
        skel.dbEntity[f"{name}_outgoingRelationalLocks"] = list(newRelationalLocks)
<<<<<<< HEAD
=======

>>>>>>> 2b4464ae
        for newLock in newRelationalLocks - oldRelationalLocks:
            # Lock new Entry
            if referencedObj := db.Get(newLock):
                referencedObj.setdefault("viur_incomming_relational_locks", [])

                if skel["key"] not in referencedObj["viur_incomming_relational_locks"]:
                    referencedObj["viur_incomming_relational_locks"].append(skel["key"])
                    db.Put(referencedObj)

        for oldLock in oldRelationalLocks - newRelationalLocks:
            # Remove Lock
            if referencedObj := db.Get(oldLock):
                if skel["key"] in referencedObj["viur_incomming_relational_locks"]:
                    referencedObj["viur_incomming_relational_locks"].remove(skel["key"])
                    db.Put(referencedObj)

        return True

    def delete(self, skel: 'viur.core.skeleton.SkeletonInstance', name: str):
        """
        Clear any outgoing relational locks when deleting a skeleton.

        This method ensures that any outgoing relational locks are cleared when deleting a skeleton.

        :param SkeletonInstance skel: The skeleton instance being deleted.
        :param str name: The name of the bone being deleted.

        :raises Warning: If a referenced entry is missing despite the lock.
        """
        if skel.dbEntity.get(f"{name}_outgoingRelationalLocks"):
            for refKey in skel.dbEntity[f"_outgoingRelationalLocks" % name]:
                referencedEntry = db.Get(refKey)
                if not referencedEntry:
                    logging.warning(f"Programming error detected: Entry {refKey} is gone despite lock")
                    continue
                incommingLocks = referencedEntry.get("viur_incomming_relational_locks", [])
                # We remove any reference to ourself as multiple bones may hold Locks to the same entry
                referencedEntry["viur_incomming_relational_locks"] = [x for x in incommingLocks if x != skel["key"]]
                db.Put(referencedEntry)

    def postSavedHandler(self, skel, boneName, key):
        """
        Handle relational updates after a skeleton is saved.

        This method updates, removes, or adds relations between the saved skeleton and the referenced entities.
        It also takes care of updating the relational properties and consistency levels.

        :param SkeletonInstance skel: The saved skeleton instance.
        :param str boneName: The name of the relational bone.
        :param google.cloud.datastore.key.Key key: The key of the saved skeleton instance.

        :raises Warning: If a relation entry is corrupt and cannot be updated.
        """
        if not skel[boneName]:
            values = []
        elif self.multiple and self.languages:
            values = chain(*skel[boneName].values())
        elif self.languages:
            values = list(skel[boneName].values())
        elif self.multiple:
            values = skel[boneName]
        else:
            values = [skel[boneName]]
        values = [x for x in values if x is not None]
        # elif isinstance(skel[boneName], dict):
        #    values = [dict((k, v) for k, v in skel[boneName].items())]
        # else:
        #    values = [dict((k, v) for k, v in x.items()) for x in skel[boneName]]
        parentValues = db.Entity()
        srcEntity = skel.dbEntity
        parentValues.key = srcEntity.key
        for boneKey in (self.parentKeys or []):
            parentValues[boneKey] = srcEntity.get(boneKey)
        dbVals = db.Query("viur-relations")
        dbVals.filter("viur_src_kind =", skel.kindName)
        dbVals.filter("viur_dest_kind =", self.kind)
        dbVals.filter("viur_src_property =", boneName)
        dbVals.filter("src.__key__ =", key)
        for dbObj in dbVals.iter():
            try:
                if not dbObj["dest"].key in [x["dest"]["key"] for x in values]:  # Relation has been removed
                    db.Delete(dbObj.key)
                    continue
            except:  # This entry is corrupt
                db.Delete(dbObj.key)
            else:  # Relation: Updated
                data = [x for x in values if x["dest"]["key"] == dbObj["dest"].key][0]
                # Write our (updated) values in
                refSkel = data["dest"]
                dbObj["dest"] = refSkel.serialize(parentIndexed=True)
                dbObj["src"] = parentValues
                if self.using is not None:
                    usingSkel = data["rel"]
                    dbObj["rel"] = usingSkel.serialize(parentIndexed=True)
                dbObj["viur_delayed_update_tag"] = time()
                dbObj["viur_relational_updateLevel"] = self.updateLevel.value
                dbObj["viur_relational_consistency"] = self.consistency.value
                dbObj["viur_foreign_keys"] = self.refKeys
                dbObj["viurTags"] = srcEntity.get("viurTags")  # Copy tags over so we can still use our searchengine
                db.Put(dbObj)
                values.remove(data)
        # Add any new Relation
        for val in values:
            dbObj = db.Entity(db.Key("viur-relations", parent=key))
            refSkel = val["dest"]
            dbObj["dest"] = refSkel.serialize(parentIndexed=True)
            dbObj["src"] = parentValues
            if self.using is not None:
                usingSkel = val["rel"]
                dbObj["rel"] = usingSkel.serialize(parentIndexed=True)
            dbObj["viur_delayed_update_tag"] = time()
            dbObj["viur_src_kind"] = skel.kindName  # The kind of the entry referencing
            dbObj["viur_src_property"] = boneName  # The key of the bone referencing
            dbObj["viur_dest_kind"] = self.kind
            dbObj["viur_relational_updateLevel"] = self.updateLevel.value
            dbObj["viur_relational_consistency"] = self.consistency.value
            dbObj["viur_foreign_keys"] = self.refKeys
            db.Put(dbObj)

    def postDeletedHandler(self, skel, boneName, key):
        """
        Handle relational updates after a skeleton is deleted.

        This method deletes all relations associated with the deleted skeleton and the referenced entities
        for the given relational bone.

        :param SkeletonInstance skel: The deleted skeleton instance.
        :param str boneName: The name of the relational bone.
        :param google.cloud.datastore.key.Key key: The key of the deleted skeleton instance.
        """
        dbVals = db.Query("viur-relations")  # skel.kindName+"_"+self.kind+"_"+key
        dbVals.filter("viur_src_kind =", skel.kindName)
        dbVals.filter("viur_dest_kind =", self.kind)
        dbVals.filter("viur_src_property =", boneName)
        dbVals.filter("src.__key__ =", key)
        db.Delete([x for x in dbVals.run()])

    def isInvalid(self, key):
        """
        Check if the given key is invalid for this relational bone.

        This method always returns None, as the actual validation of the key
        is performed in other methods of the RelationalBone class.

        :param key: The key to be checked for validity.
        :return: None, as the actual validation is performed elsewhere.
        """
        return None

    def parseSubfieldsFromClient(self):
        """
        Determine if the RelationalBone should parse subfields from the client.

        This method returns True if the `using` attribute is not None, indicating
        that this RelationalBone has a using-skeleton, and its subfields should
        be parsed. Otherwise, it returns False.

        :return: True if the using-skeleton is not None and subfields should be parsed, False otherwise.
        :rtype: bool
        """
        return self.using is not None

    def singleValueFromClient(self, value, skel, bone_name, client_data):
        oldValues = skel[bone_name]

        def restoreSkels(key, usingData, index=None):
            refSkel, usingSkel = self._getSkels()
            isEntryFromBackup = False  # If the referenced entry has been deleted, restore information from backup
            entry = None
            dbKey = None
            errors = []
            try:
                dbKey = db.keyHelper(key, self.kind)
                entry = db.Get(dbKey)
                assert entry
            except:  # Invalid key or something like that
                logging.info(f"Invalid reference key >{key}< detected on bone '{bone_name}'")
                if isinstance(oldValues, dict):
                    if oldValues["dest"]["key"] == dbKey:
                        entry = oldValues["dest"]
                        isEntryFromBackup = True
                elif isinstance(oldValues, list):
                    for dbVal in oldValues:
                        if dbVal["dest"]["key"] == dbKey:
                            entry = dbVal["dest"]
                            isEntryFromBackup = True
            if isEntryFromBackup:
                refSkel = entry
            elif entry:
                refSkel.dbEntity = entry
                for k in refSkel.keys():
                    # Unserialize all bones from refKeys, then drop dbEntity - otherwise all properties will be copied
                    _ = refSkel[k]
                refSkel.dbEntity = None
            else:
                if index:
                    errors.append(
                        ReadFromClientError(ReadFromClientErrorSeverity.Invalid, "Invalid value submitted",
                                            [str(index)]))
                else:
                    errors.append(
                        ReadFromClientError(ReadFromClientErrorSeverity.Invalid, "Invalid value submitted"))
                return None, None, errors  # We could not parse this
            if usingSkel:
                if not usingSkel.fromClient(usingData):
                    usingSkel.errors.append(ReadFromClientError(ReadFromClientErrorSeverity.Invalid, "Incomplete data"))
                if index:
                    for error in usingSkel.errors:
                        error.fieldPath.insert(0, str(index))
                errors.extend(usingSkel.errors)
            return refSkel, usingSkel, errors

        if self.using and isinstance(value, dict):
            usingData = value
            destKey = usingData["key"]
            del usingData["key"]
        else:
            destKey = value
            usingData = None
        assert isinstance(destKey, str)
        refSkel, usingSkel, errors = restoreSkels(destKey, usingData)
        if refSkel:
            resVal = {"dest": refSkel, "rel": usingSkel}
            err = self.isInvalid(resVal)
            if err:
                return self.getEmptyValue(), [ReadFromClientError(ReadFromClientErrorSeverity.Invalid, err)]
            return resVal, errors
        else:
            return self.getEmptyValue(), errors

    def _rewriteQuery(self, name, skel, dbFilter, rawFilter):
        """
        Rewrites a datastore query to operate on "viur-relations" instead of the original kind.

        This method is needed to perform relational queries on n:m relations. It takes the original datastore query
        and rewrites it to target the "viur-relations" kind. It also adjusts filters and sort orders accordingly.

        :param str name: The name of the bone.
        :param SkeletonInstance skel: The skeleton instance the bone is a part of.
        :param viur.core.db.Query dbFilter: The original datastore query to be rewritten.
        :param dict rawFilter: The raw filter applied to the original datastore query.

        :return: A tuple containing the name, skeleton, rewritten query, and raw filter.
        :rtype: Tuple[str, 'viur.core.skeleton.SkeletonInstance', 'viur.core.db.Query', dict]

        :raises NotImplementedError: If the original query contains multiple filters with "IN" or "!=" operators.
        :raises RuntimeError: If the filtering is invalid, e.g., using multiple key filters or querying
            properties not in parentKeys.
        """
        origQueries = dbFilter.queries
        if isinstance(origQueries, list):
            raise NotImplementedError(
                "Doing a relational Query with multiple=True and \"IN or !=\"-filters is currently unsupported!")
        dbFilter.queries = db.QueryDefinition("viur-relations", {
            "viur_src_kind =": skel.kindName,
            "viur_dest_kind =": self.kind,
            "viur_src_property =": name

        }, orders=[], startCursor=origQueries.startCursor, endCursor=origQueries.endCursor)
        for k, v in origQueries.filters.items():  # Merge old filters in
            # Ensure that all non-relational-filters are in parentKeys
            if k == db.KEY_SPECIAL_PROPERTY:
                # We must process the key-property separately as its meaning changes as we change the datastore kind were querying
                if isinstance(v, list) or isinstance(v, tuple):
                    logging.warning(f"Invalid filtering! Doing an relational Query on {name} with multiple key= "
                                    f"filters is unsupported!")
                    raise RuntimeError()
                if not isinstance(v, db.Key):
                    v = db.Key(v)
                dbFilter.ancestor(v)
                continue
            boneName = k.split(".")[0].split(" ")[0]
            if boneName not in self.parentKeys and boneName != "__key__":
                logging.warning(f"Invalid filtering! {boneName} is not in parentKeys of RelationalBone {name}!")
                raise RuntimeError()
            dbFilter.filter(f"src.{k}", v)
        orderList = []
        for k, d in origQueries.orders:  # Merge old sort orders in
            if k == db.KEY_SPECIAL_PROPERTY:
                orderList.append((f"{k}", d))
            elif not k in self.parentKeys:
                logging.warning(f"Invalid filtering! {k} is not in parentKeys of RelationalBone {name}!")
                raise RuntimeError()
            else:
                orderList.append((f"src.{k}", d))
        if orderList:
            dbFilter.order(*orderList)
        return name, skel, dbFilter, rawFilter

    def buildDBFilter(
        self,
        name: str,
        skel: 'viur.core.skeleton.SkeletonInstance',
        dbFilter: db.Query,
        rawFilter: dict,
        prefix: t.Optional[str] = None
    ) -> db.Query:
        """
        Builds a datastore query by modifying the given filter based on the RelationalBone's properties.

        This method takes a datastore query and modifies it according to the relational bone properties.
        It also merges any related filters based on the 'refKeys' and 'using' attributes of the bone.

        :param str name: The name of the bone.
        :param SkeletonInstance skel: The skeleton instance the bone is a part of.
        :param db.Query dbFilter: The original datastore query to be modified.
        :param dict rawFilter: The raw filter applied to the original datastore query.
        :param str prefix: Optional prefix to be applied to filter keys.

        :return: The modified datastore query.
        :rtype: db.Query

        :raises RuntimeError: If the filtering is invalid, e.g., querying properties not in 'refKeys'
                          or not a bone in 'using'.
        """
        relSkel, _usingSkelCache = self._getSkels()
        origQueries = dbFilter.queries

        if origQueries is None:  # This query is unsatisfiable
            return dbFilter

        myKeys = [x for x in rawFilter.keys() if x.startswith(f"{name}.")]
        if len(myKeys) > 0:  # We filter by some properties
            if dbFilter.getKind() != "viur-relations" and self.multiple:
                name, skel, dbFilter, rawFilter = self._rewriteQuery(name, skel, dbFilter, rawFilter)

            # Merge the relational filters in
            for myKey in myKeys:
                value = rawFilter[myKey]

                try:
                    unused, _type, key = myKey.split(".", 2)
                    assert _type in ["dest", "rel"]
                except:
                    if self.using is None:
                        # This will be a "dest" query
                        _type = "dest"
                        try:
                            unused, key = myKey.split(".", 1)
                        except:
                            continue
                    else:
                        continue

                # just use the first part of "key" to check against our refSkel / relSkel (strip any leading .something and $something)
                checkKey = key
                if "." in checkKey:
                    checkKey = checkKey.split(".")[0]

                if "$" in checkKey:
                    checkKey = checkKey.split("$")[0]

                if _type == "dest":

                    # Ensure that the relational-filter is in refKeys
                    if checkKey not in self.refKeys:
                        logging.warning(f"Invalid filtering! {key} is not in refKeys of RelationalBone {name}!")
                        raise RuntimeError()

                    # Iterate our relSkel and let these bones write their filters in
                    for bname, bone in relSkel.items():
                        if checkKey == bname:
                            newFilter = {key: value}
                            if self.multiple:
                                bone.buildDBFilter(bname, relSkel, dbFilter, newFilter, prefix=(prefix or "") + "dest.")
                            else:
                                bone.buildDBFilter(bname, relSkel, dbFilter, newFilter,
                                                   prefix=(prefix or "") + name + ".dest.")

                elif _type == "rel":

                    # Ensure that the relational-filter is in refKeys
                    if self.using is None or checkKey not in self.using():
                        logging.warning(f"Invalid filtering! {key} is not a bone in 'using' of {name}")
                        raise RuntimeError()

                    # Iterate our usingSkel and let these bones write their filters in
                    for bname, bone in self.using().items():
                        if key.startswith(bname):
                            newFilter = {key: value}
                            if self.multiple:
                                bone.buildDBFilter(bname, relSkel, dbFilter, newFilter, prefix=(prefix or "") + "rel.")
                            else:
                                bone.buildDBFilter(bname, relSkel, dbFilter, newFilter,
                                                   prefix=(prefix or "") + name + ".rel.")

            if self.multiple:
                dbFilter.setFilterHook(lambda s, filter, value: self.filterHook(name, s, filter, value))
                dbFilter.setOrderHook(lambda s, orderings: self.orderHook(name, s, orderings))

        elif name in rawFilter and isinstance(rawFilter[name], str) and rawFilter[name].lower() == "none":
            dbFilter = dbFilter.filter(f"{name} =", None)

        return dbFilter

    def buildDBSort(
        self,
        name: str,
        skel: 'viur.core.skeleton.SkeletonInstance',
        dbFilter: db.Query,
        rawFilter: dict
    ) -> t.Optional[db.Query]:
        """
        Builds a datastore query by modifying the given filter based on the RelationalBone's properties for sorting.

        This method takes a datastore query and modifies its sorting behavior according to the relational bone
        properties. It also checks if the sorting is valid based on the 'refKeys' and 'using' attributes of the bone.

        :param str name: The name of the bone.
        :param SkeletonInstance skel: The skeleton instance the bone is a part of.
        :param db.Query dbFilter: The original datastore query to be modified.
        :param dict rawFilter: The raw filter applied to the original datastore query.

        :return: The modified datastore query with updated sorting behavior.
        :rtype: t.Optional[db.Query]

        :raises RuntimeError: If the sorting is invalid, e.g., using properties not in 'refKeys'
            or not a bone in 'using'.
        """
        origFilter = dbFilter.queries
        if origFilter is None or not "orderby" in rawFilter:  # This query is unsatisfiable or not sorted
            return dbFilter
        if "orderby" in rawFilter and isinstance(rawFilter["orderby"], str) and rawFilter["orderby"].startswith(
                f"{name}."):
            if not dbFilter.getKind() == "viur-relations" and self.multiple:  # This query has not been rewritten (yet)
                name, skel, dbFilter, rawFilter = self._rewriteQuery(name, skel, dbFilter, rawFilter)
            key = rawFilter["orderby"]
            try:
                unused, _type, param = key.split(".")
                assert _type in ["dest", "rel"]
            except:
                return dbFilter  # We cant parse that
            # Ensure that the relational-filter is in refKeys
            if _type == "dest" and not param in self.refKeys:
                logging.warning(f"Invalid filtering! {param} is not in refKeys of RelationalBone {name}!")
                raise RuntimeError()
            if _type == "rel" and (self.using is None or param not in self.using()):
                logging.warning(f"Invalid filtering! {param} is not a bone in 'using' of {name}")
                raise RuntimeError()
            if self.multiple:
                orderPropertyPath = f"{_type}.{param}"
            else:  # Also inject our bonename again
                orderPropertyPath = f"{name}.{_type}.{param}"
            if "orderdir" in rawFilter and rawFilter["orderdir"] == "1":
                order = (orderPropertyPath, db.SortOrder.Descending)
            elif "orderdir" in rawFilter and rawFilter["orderdir"] == "2":
                order = (orderPropertyPath, db.SortOrder.InvertedAscending)
            elif "orderdir" in rawFilter and rawFilter["orderdir"] == "3":
                order = (orderPropertyPath, db.SortOrder.InvertedDescending)
            else:
                order = (orderPropertyPath, db.SortOrder.Ascending)
            dbFilter = dbFilter.order(order)
            if self.multiple:
                dbFilter.setFilterHook(lambda s, filter, value: self.filterHook(name, s, filter, value))
                dbFilter.setOrderHook(lambda s, orderings: self.orderHook(name, s, orderings))
        return dbFilter

    def filterHook(self, name, query, param, value):  # FIXME
        """
        Hook installed by buildDbFilter that rewrites filters added to the query to match the layout of the
        viur-relations index and performs sanity checks on the query.

        This method rewrites and validates filters added to a datastore query after the `buildDbFilter` method
        has been executed. It ensures that the filters are compatible with the structure of the viur-relations
        index and checks if the query is possible.

        :param str name: The name of the bone.
        :param db.Query query: The datastore query to be modified.
        :param str param: The filter parameter to be checked and potentially modified.
        :param value: The value associated with the filter parameter.

        :return: A tuple containing the modified filter parameter and its associated value, or None if
             the filter parameter is a key special property.
        :rtype: Tuple[str, Any] or None

        :raises RuntimeError: If the filtering is invalid, e.g., using properties not in 'refKeys' or 'parentKeys'.
        """
        if param.startswith("src.") or param.startswith("dest.") or param.startswith("viur_"):
            # This filter is already valid in our relation
            return param, value
        if param.startswith(f"{name}."):
            # We add a constrain filtering by properties of the referenced entity
            refKey = param.replace(f"{name}.", "")
            if " " in refKey:  # Strip >, < or = params
                refKey = refKey[:refKey.find(" ")]
            if refKey not in self.refKeys:
                logging.warning(f"Invalid filtering! {refKey} is not in refKeys of RelationalBone {name}!")
                raise RuntimeError()
            if self.multiple:
                return param.replace(f"{name}.", "dest."), value
            else:
                return param, value
        else:
            # We filter by a property of this entity
            if not self.multiple:
                # Not relational, not multiple - nothing to do here
                return param, value
            # Prepend "src."
            srcKey = param
            if " " in srcKey:
                srcKey = srcKey[: srcKey.find(" ")]  # Cut <, >, and =
            if srcKey == db.KEY_SPECIAL_PROPERTY:  # Rewrite key= filter as its meaning has changed
                if isinstance(value, list) or isinstance(value, tuple):
                    logging.warning(f"Invalid filtering! Doing an relational Query on {name} "
                                    f"with multiple key= filters is unsupported!")
                    raise RuntimeError()
                if not isinstance(value, db.Key):
                    value = db.Key(value)
                query.ancestor(value)
                return None
            if srcKey not in self.parentKeys:
                logging.warning(f"Invalid filtering! {srcKey} is not in parentKeys of RelationalBone {name}!")
                raise RuntimeError()
            return f"src.{param}", value

    def orderHook(self, name, query, orderings):  # FIXME
        """
        Hook installed by buildDbFilter that rewrites orderings added to the query to match the layout of the
        viur-relations index and performs sanity checks on the query.

        This method rewrites and validates orderings added to a datastore query after the `buildDbFilter` method
        has been executed. It ensures that the orderings are compatible with the structure of the viur-relations
        index and checks if the query is possible.

        :param str name: The name of the bone.
        :param db.Query query: The datastore query to be modified.
        :param orderings: A list or tuple of orderings to be checked and potentially modified.
        :type orderings: List[Union[str, Tuple[str, db.SortOrder]]] or Tuple[Union[str, Tuple[str, db.SortOrder]]]

        :return: A list of modified orderings that are compatible with the viur-relations index.
        :rtype: List[Union[str, Tuple[str, db.SortOrder]]]

        :raises RuntimeError: If the ordering is invalid, e.g., using properties not in 'refKeys' or 'parentKeys'.
        """
        res = []
        if not isinstance(orderings, list) and not isinstance(orderings, tuple):
            orderings = [orderings]
        for order in orderings:
            if isinstance(order, tuple):
                orderKey = order[0]
            else:
                orderKey = order
            if orderKey.startswith("dest.") or orderKey.startswith("rel.") or orderKey.startswith("src."):
                # This is already valid for our relational index
                res.append(order)
                continue
            if orderKey.startswith(f"{name}."):
                k = orderKey.replace(f"{name}.", "")
                if k not in self.refKeys:
                    logging.warning(f"Invalid ordering! {k} is not in refKeys of RelationalBone {name}!")
                    raise RuntimeError()
                if not self.multiple:
                    res.append(order)
                else:
                    if isinstance(order, tuple):
                        res.append((f"dest.{k}", order[1]))
                    else:
                        res.append(f"dest.{k}")
            else:
                if not self.multiple:
                    # Nothing to do here
                    res.append(order)
                    continue
                else:
                    if orderKey not in self.parentKeys:
                        logging.warning(
                            f"Invalid ordering! {orderKey} is not in parentKeys of RelationalBone {name}!")
                        raise RuntimeError()
                    if isinstance(order, tuple):
                        res.append((f"src.{orderKey}", order[1]))
                    else:
                        res.append(f"src.{orderKey}")
        return res

    def refresh(self, skel, boneName):
        """
        Refreshes all values that might be cached from other entities in the provided skeleton.

        This method updates the cached values for relational bones in the provided skeleton, which
        correspond to other entities. It fetches the updated values for the relational bone's
        reference keys and replaces the cached values in the skeleton with the fetched values.

        :param SkeletonInstance skel: The skeleton containing the bone to be refreshed.
        :param str boneName: The name of the bone to be refreshed.
        """

        def updateInplace(relDict):
            """
                Fetches the entity referenced by valDict["dest.key"] and updates all dest.* keys
                accordingly
            """
            if not (isinstance(relDict, dict) and "dest" in relDict):
                logging.error(f"Invalid dictionary in updateInplace: {relDict}")
                return
            newValues = db.Get(db.keyHelper(relDict["dest"]["key"], self.kind))
            if newValues is None:
                logging.info(f"""The key {relDict["dest"]["key"]} does not exist""")
                return
            for boneName in self.refKeys:
                if boneName != "key" and boneName in newValues:
                    relDict["dest"].dbEntity[boneName] = newValues[boneName]

        if not skel[boneName] or self.updateLevel == RelationalUpdateLevel.OnValueAssignment:
            return

        # logging.debug("Refreshing RelationalBone %s of %s" % (boneName, skel.kindName))
        if isinstance(skel[boneName], dict) and "dest" not in skel[boneName]:  # multi lang
            for l in skel[boneName]:
                if isinstance(skel[boneName][l], dict):
                    updateInplace(skel[boneName][l])
                elif isinstance(skel[boneName][l], list):
                    for k in skel[boneName][l]:
                        updateInplace(k)
        else:
            if isinstance(skel[boneName], dict):
                updateInplace(skel[boneName])
            elif isinstance(skel[boneName], list):
                for k in skel[boneName]:
                    updateInplace(k)

    def getSearchTags(self, skel: 'viur.core.skeleton.SkeletonInstance', name: str) -> set[str]:
        """
        Retrieves the search tags for the given RelationalBone in the provided skeleton.

        This method iterates over the values of the relational bone and gathers search tags from the
        reference and using skeletons. It combines all the tags into a set to avoid duplicates.

        :param SkeletonInstance skel: The skeleton containing the bone for which search tags are to be retrieved.
        :param str name: The name of the bone for which search tags are to be retrieved.

        :return: A set of search tags for the specified relational bone.
        :rtype: Set[str]
        """
        result = set()

        def get_values(skel_, values_cache):
            for key, bone in skel_.items():
                if not bone.searchable:
                    continue
                for tag in bone.getSearchTags(values_cache, key):
                    result.add(tag)

        ref_skel_cache, using_skel_cache = self._getSkels()
        for idx, lang, value in self.iter_bone_value(skel, name):
            if value is None:
                continue
            if value["dest"]:
                get_values(ref_skel_cache, value["dest"])
            if value["rel"]:
                get_values(using_skel_cache, value["rel"])

        return result

    def createRelSkelFromKey(self, key: t.Union[str, "db.Key"], rel: dict | None = None):
        """
        Creates a relSkel instance valid for this bone from the given database key.

        This method retrieves the entity corresponding to the provided key from the database, unserializes it
        into a reference skeleton, and returns a dictionary containing the reference skeleton and optional
        relation data.

        :param Union[str, db.Key] key: The database key of the entity for which a relSkel instance is to be created.
        :param Union[dict, None]rel: Optional relation data to be included in the resulting dictionary. Default is None.

        :return: A dictionary containing a reference skeleton and optional relation data.
        :rtype: dict
        """

        key = db.keyHelper(key, self.kind)
        entity = db.Get(key)
        if not entity:
            logging.error(f"Key {key} not found")
            return None
        relSkel = self._refSkelCache()
        relSkel.unserialize(entity)
        for k in relSkel.keys():
            # Unserialize all bones from refKeys, then drop dbEntity - otherwise all properties will be copied
            _ = relSkel[k]
        relSkel.dbEntity = None
        return {
            "dest": relSkel,
            "rel": rel or None
        }

    def setBoneValue(
        self,
        skel: 'SkeletonInstance',
        boneName: str,
        value: t.Any,
        append: bool,
        language: None | str = None
    ) -> bool:
        """
        Sets the value of the specified bone in the given skeleton. Sanity checks are performed to ensure the
        value is valid. If the value is invalid, no modifications are made.

        :param SkeletonInstance skel: Dictionary with the current values from the skeleton we belong to.
        :param str boneName: The name of the bone to be modified.
        :param value: The value to be assigned. The type depends on the bone type.
        :param bool append: If true, the given value is appended to the values of the bone instead of replacing it.
                   Only supported on bones with multiple=True.
        :param Union[None, str] language: Set/append for a specific language (optional). Required if the bone
            supports languages.

        :return: True if the operation succeeded, False otherwise.
        :rtype: bool
        """
        assert not (bool(self.languages) ^ bool(language)), "Language is required or not supported"
        assert not append or self.multiple, "Can't append - bone is not multiple"
        if not self.multiple and not self.using:
            if not (isinstance(value, str) or isinstance(value, db.Key)):
                logging.error(value)
                logging.error(type(value))
                raise ValueError(f"You must supply exactly one Database-Key to {boneName}")
            realValue = (value, None)
        elif not self.multiple and self.using:
            if not isinstance(value, tuple) or len(value) != 2 or \
                not (isinstance(value[0], str) or isinstance(value[0], db.Key)) or \
                    not isinstance(value[1], self._skeletonInstanceClassRef):
                raise ValueError(f"You must supply a tuple of (Database-Key, relSkel) to {boneName}")
            realValue = value
        elif self.multiple and not self.using:
            if not (isinstance(value, str) or isinstance(value, db.Key)) and not (isinstance(value, list)) \
                    and all([isinstance(x, str) or isinstance(x, db.Key) for x in value]):
                raise ValueError(f"You must supply a Database-Key or a list hereof to {boneName}")
            if isinstance(value, list):
                realValue = [(x, None) for x in value]
            else:
                realValue = [(value, None)]
        else:  # which means (self.multiple and self.using)
            if not (isinstance(value, tuple) and len(value) == 2 and
                    (isinstance(value[0], str) or isinstance(value[0], db.Key))
                    and isinstance(value[1], self._skeletonInstanceClassRef)) and not (isinstance(value, list)
                                                                                       and all(
                    (isinstance(x, tuple) and len(x) == 2 and
                     (isinstance(x[0], str) or isinstance(x[0], db.Key))
                     and isinstance(x[1], self._skeletonInstanceClassRef) for x in value))):
                raise ValueError(f"You must supply (db.Key, RelSkel) or a list hereof to {boneName}")
            if not isinstance(value, list):
                realValue = [value]
            else:
                realValue = value
        if not self.multiple:
            rel = self.createRelSkelFromKey(realValue[0], realValue[1])
            if not rel:
                return False
            if language:
                if boneName not in skel or not isinstance(skel[boneName], dict):
                    skel[boneName] = {}
                skel[boneName][language] = rel
            else:
                skel[boneName] = rel
        else:
            tmpRes = []
            for val in realValue:
                rel = self.createRelSkelFromKey(val[0], val[1])
                if not rel:
                    return False
                tmpRes.append(rel)
            if append:
                if language:
                    if boneName not in skel or not isinstance(skel[boneName], dict):
                        skel[boneName] = {}
                    if not isinstance(skel[boneName].get(language), list):
                        skel[boneName][language] = []
                    skel[boneName][language].extend(tmpRes)
                else:
                    if boneName not in skel or not isinstance(skel[boneName], list):
                        skel[boneName] = []
                    skel[boneName].extend(tmpRes)
            else:
                if language:
                    if boneName not in skel or not isinstance(skel[boneName], dict):
                        skel[boneName] = {}
                    skel[boneName][language] = tmpRes
                else:
                    skel[boneName] = tmpRes
        return True

    def getReferencedBlobs(self, skel: 'viur.core.skeleton.SkeletonInstance', name: str) -> set[str]:
        """
        Retrieves the set of referenced blobs from the specified bone in the given skeleton instance.

        :param SkeletonInstance skel: The skeleton instance to extract the referenced blobs from.
        :param str name: The name of the bone to retrieve the referenced blobs from.

        :return: A set containing the unique blob keys referenced by the specified bone.
        :rtype: Set[str]
        """
        result = set()
        for idx, lang, value in self.iter_bone_value(skel, name):
            if value is None:
                continue
            for key, bone_ in value["dest"].items():
                result.update(bone_.getReferencedBlobs(value["dest"], key))
            if value["rel"]:
                for key, bone_ in value["rel"].items():
                    result.update(bone_.getReferencedBlobs(value["rel"], key))
        return result

    def getUniquePropertyIndexValues(self, valuesCache: dict, name: str) -> list[str]:
        """
        Generates unique property index values for the RelationalBone based on the referenced keys.
        Can be overridden if different behavior is required (e.g., examining values from `prop:usingSkel`).

        :param dict valuesCache: The cache containing the current values of the bone.
        :param str name: The name of the bone for which to generate unique property index values.

        :return: A list containing the unique property index values for the specified bone.
        :rtype: List[str]
        """
        value = valuesCache.get(name)
        if not value:  # We don't have a value to lock
            return []
        if isinstance(value, dict):
            return self._hashValueForUniquePropertyIndex(value["dest"]["key"])
        elif isinstance(value, list):
            return self._hashValueForUniquePropertyIndex([x["dest"]["key"] for x in value])

    def structure(self) -> dict:
        return super().structure() | {
            "type": f"{self.type}.{self.kind}",
            "module": self.module,
            "format": self.format,
            "using": self.using().structure() if self.using else None,
            "relskel": self._refSkelCache().structure(),
        }<|MERGE_RESOLUTION|>--- conflicted
+++ resolved
@@ -502,10 +502,7 @@
 
         # We should always run inside a transaction so we can safely get+put
         skel.dbEntity[f"{name}_outgoingRelationalLocks"] = list(newRelationalLocks)
-<<<<<<< HEAD
-=======
-
->>>>>>> 2b4464ae
+
         for newLock in newRelationalLocks - oldRelationalLocks:
             # Lock new Entry
             if referencedObj := db.Get(newLock):
