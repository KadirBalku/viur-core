--- conflicted
+++ resolved
@@ -128,8 +128,8 @@
         """
         if self.strict_mode:
             raise SyntaxError(
-                f"In strict mode, the config must not be accessed "
-                f"with .get(). Only attribute access is allowed."
+                "In strict mode, the config must not be accessed "
+                "with .get(). Only attribute access is allowed."
             )
         try:
             return getattr(self, key)
@@ -563,7 +563,6 @@
     deprecated keys or other special operations.
     """
 
-<<<<<<< HEAD
     bone_boolean_str2true: Multiple[str | int] = ("true", "yes", "1")
     """Allowed values that define a str to evaluate to true"""
 
@@ -651,13 +650,6 @@
     The function `restore_env` will receive this object and should write
     the information it contains to the environment of the deferred request.
     """
-=======
-    # Allow-list for domains accepting Google users when registration is generally disabled.
-    "viur.user.google.gsuiteDomains": (),
-
-    # Which application-ids we're supposed to run on
-    "viur.validApplicationIDs": [],
->>>>>>> a4bdfc4f
 
     valid_application_ids: list[str] = []
     """Which application-ids we're supposed to run on"""
