# -*- coding: utf-8 -*-
from server.skeleton import Skeleton
from server.applications.list import List
from server.bones import *
from google.appengine.ext import db
from server import session, errors
import urllib
from google.appengine.api import search

class GeoSkel( Skeleton ):
	name = stringBone( descr="Name", indexed=True, required=True, searchable=True )
	address = stringBone( descr="Street and House Number", indexed=True, required=True )
	zipcode = stringBone( descr="Zipcode", indexed=True, required=True )
	city = stringBone( descr="City", indexed=True, required=True)
<<<<<<< HEAD
	country = selectCountryBone( descr="Country", codes=selectCountryBone.ISO2, required=True )
	latitude = numericBone( descr="Latitude", required=False, precision=8 )
	longitude = numericBone( descr="Longitude", required=False, precision=8 )

=======
	country = selectCountryBone( descr="Country", indexed=True, codes=selectCountryBone.ISO2, required=True )
	latitude = numericBone( descr="Latitude", indexed=True, required=False, precision=8 )
	longitude = numericBone( descr="Longitude", indexed=True, required=False, precision=8 )
	
>>>>>>> 2715fee3
	def fromClient( self, data ):
		"""
		Try to retrive Lat/Long Coordinates for the given address
		"""
		res = super( GeoSkel, self ).fromClient( data )
		if data and not self.latitude.value and not self.longitude.value:
			try:
				addr = "%s, %s, %s, %s" % ( self.address.value, self.zipcode.value, self.city.value, self.country.value )
				# Encode query string into URL
				url = 'http://maps.google.com/?q=' + urllib.quote(addr.lower().encode("ascii","xmlcharrefreplace")) + '&output=js'
				# Get XML location
				xml = urllib.urlopen(url).read()
				if not '<error>' in xml:
					# Strip lat/long coordinates from XML
					lat,lng = 0.0,0.0
					center = xml[xml.find('{center')+10:xml.find('}',xml.find('{center'))]
					center = center.replace('lat:','').replace('lng:','')
					lat, lng = center.split(',')
					self.latitude.value = float( "".join( [x for x in lat if x in "01234567890."]) )
					self.longitude.value = float( "".join( [x for x in lng if x in "01234567890."]) )
			except:
				pass
		return( res )
	
	def getSearchDocumentFields( self, fields ):
		if self.latitude.value is not None and self.longitude.value is not None:
			fields.append( search.GeoField(name='latlong', value=search.GeoPoint(self.latitude.value, self.longitude.value)) )
		return( fields )

class Geo( List ): 
	adminInfo = {	"name": "Geo", #Name of this modul, as shown in ViUR Admin (will be translated at runtime)
				"handler": "list",  #Which handler to invoke
				"icon": "icons/modules/geo.png", #Icon for this modul
				"formatstring": "$(name)", 
				"filters" : { 	
							None: { "filter":{ },
									"icon":"icons/modules/geo.png",
									"columns":["name", "address", "zipcode", "city", "country"]
							},
					}
				}
	#viewSkel = GeoSkel
	#addSkel = GeoSkel
	#editSkel = GeoSkel
<|MERGE_RESOLUTION|>--- conflicted
+++ resolved
@@ -12,17 +12,10 @@
 	address = stringBone( descr="Street and House Number", indexed=True, required=True )
 	zipcode = stringBone( descr="Zipcode", indexed=True, required=True )
 	city = stringBone( descr="City", indexed=True, required=True)
-<<<<<<< HEAD
-	country = selectCountryBone( descr="Country", codes=selectCountryBone.ISO2, required=True )
-	latitude = numericBone( descr="Latitude", required=False, precision=8 )
-	longitude = numericBone( descr="Longitude", required=False, precision=8 )
-
-=======
 	country = selectCountryBone( descr="Country", indexed=True, codes=selectCountryBone.ISO2, required=True )
 	latitude = numericBone( descr="Latitude", indexed=True, required=False, precision=8 )
 	longitude = numericBone( descr="Longitude", indexed=True, required=False, precision=8 )
 	
->>>>>>> 2715fee3
 	def fromClient( self, data ):
 		"""
 		Try to retrive Lat/Long Coordinates for the given address
