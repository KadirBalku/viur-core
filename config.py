--- conflicted
+++ resolved
@@ -8,11 +8,6 @@
 
 #Conf is static, local Dictionary. Changes here are local to the current instance
 conf = {
-<<<<<<< HEAD
-=======
-	"bugsnag.apiKey": None, #If set, ViUR will report Errors to bugsnag
->>>>>>> 124b7a87
-
 	"viur.accessRights": ["root","admin"],  #Accessrights available on this Application
 	"viur.availableLanguages": [], #List of language-codes, which are valid for this application
 
