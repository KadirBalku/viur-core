# -*- coding: utf-8 -*-
from google.appengine.api import search
from server.config import conf
from server import db
import logging
import hashlib
import copy


__systemIsIntitialized_ = False

def setSystemInitialized():
	global __systemIsIntitialized_
	from server.skeleton import iterAllSkelClasses, skeletonByKind
	__systemIsIntitialized_ = True
	for skelCls in iterAllSkelClasses():
		skelCls.setSystemInitialized()

def getSystemInitialized():
	global __systemIsIntitialized_
	return __systemIsIntitialized_


class boneFactory(object):
	IDX = 1

	def __init__(self, cls, args, kwargs):
		super(boneFactory, self).__init__()
		self.cls = cls
		self.args = args
		self.kwargs = kwargs
		self.idx = boneFactory.IDX
		boneFactory.IDX += 1

	def __call__(self, *args, **kwargs):
		tmpDict = self.kwargs.copy()
		tmpDict.update(kwargs)
		return self.cls(*(self.args + args), **tmpDict)

	def __repr__(self):
		return "%sFactory" % self.cls.__name__


class baseBone(object): # One Bone:
	hasDBField = True
	type = "hidden"
	isClonedInstance = False


	#def __new__(cls, *args, **kwargs):
	#	if getSystemInitialized():
	#		return super(baseBone, cls).__new__(cls, *args, **kwargs)
	#	else:
	#		return boneFactory(cls, args, kwargs)

	def __init__(	self, descr="", defaultValue=None, required=False, params=None, multiple=False,
			indexed=False, searchable=False, vfunc=None, readOnly=False, visible=True, unique=False, **kwargs ):
		"""
			Initializes a new Bone.

			:param descr: Textual, human-readable description of that bone. Will be translated.
			:type descr: str
			:param defaultValue: If set, this bone will be preinitialized with this value
			:type defaultValue: mixed
			:param required: If True, the user must enter a valid value for this bone (the server refuses to save the
				skeleton otherwise)
			:type required: bool
			:param multiple: If True, multiple values can be given. (ie. n:m relations instead of n:1)
			:type multiple: bool
			:param indexed: If True, this bone will be included in indexes. This is needed if you
				want to run queries against this bone. If False, it will save datastore write-ops.
			:type indexed: bool
			:param searchable: If True, this bone will be included in the fulltext search. Can be used
				without the need of also been indexed.
			:type searchable: bool
			:param vfunc: If given, a callable validating the user-supplied value for this bone. This
				callable must return None if the value is valid, a String containing an meaningfull
				error-message for the user otherwise.
			:type vfunc: callable
			:param readOnly: If True, the user is unable to change the value of this bone. If a value for
				this bone is given along the POST-Request during Add/Edit, this value will be ignored.
				Its still possible for the developer to modify this value by assigning skel.bone.value.
			:type readOnly: bool
			:param visible: If False, the value of this bone should be hidden from the user. This does *not*
				protect the value from beeing exposed in a template, nor from being transfered to the
				client (ie to the admin or as hidden-value in html-forms)
				Again: This is just a hint. It cannot be used as a security precaution.
			:type visible: bool

			.. NOTE::
				The kwarg 'multiple' is not supported by all bones (fe. selectOneBone)

		"""
		from server.skeleton import _boneCounter
		#Fallbacks for old non-CamelCase API
		for x in ["defaultvalue", "readonly"]:
			if x in kwargs:
				raise NotImplementedError("%s is not longer supported" % x )
		self.isClonedInstance = getSystemInitialized()
		self.descr = descr
		self.required = required
		self.params = params
		self.multiple = multiple
		self.defaultValue = defaultValue
		self.indexed = indexed
		self.searchable = searchable
		if vfunc:
			self.isInvalid = vfunc
		self.readOnly = readOnly
		self.visible = visible
		self.unique = unique
		self.idx = _boneCounter.count
		if "canUse" in dir( self ):
			raise AssertionError("canUse is deprecated! Use isInvalid instead!")
		_boneCounter.count += 1

	def setSystemInitialized(self):
		"""
			Can be overriden to initialize properties that depend on the Skeleton system being initialized
		"""
		pass


	def getDefaultValue(self):
		if callable(self.defaultValue):
			return self.defaultValue()
		elif isinstance(self.defaultValue, list):
			return self.defaultValue[:]
		elif isinstance(self.defaultValue, dict):
			return
		else:
			return self.defaultValue

	def __setattr__(self, key, value):
		if not self.isClonedInstance and getSystemInitialized() and key!= "isClonedInstance" and not key.startswith("_"):
			raise AttributeError("You cannot modify this Skeleton. Grab a copy using .clone() first")
		super(baseBone, self).__setattr__(key, value)

	def fromClient( self, valuesCache, name, data ):
		"""
			Reads a value from the client.
			If this value is valis for this bone,
			store this value and return None.
			Otherwise our previous value is
			left unchanged and an error-message
			is returned.

			:param name: Our name in the skeleton
			:type name: String
			:param data: User-supplied request-data
			:type data: dict
			:returns: None or str
		"""
		if name in data:
			value = data[ name ]
		else:
			value = None
		err = self.isInvalid( value )
		if not err:
			valuesCache[name] = value
			return( True )
		else:
			return( err )

	def isInvalid( self, value ):
		"""
			Returns None if the value would be valid for
			this bone, an error-message otherwise.
		"""
		if value==None:
			return( "No value entered" )

	def serialize( self, valuesCache, name, entity ):
		"""
			Serializes this bone into something we
			can write into the datastore.

			:param name: The property-name this bone has in its Skeleton (not the description!)
			:type name: String
			:returns: dict
		"""
<<<<<<< HEAD
		entity.set( name, valuesCache[name], self.indexed )
=======
		if name != "key" and name in valuesCache:
			entity.set( name, valuesCache[name], self.indexed )
>>>>>>> e48f882b
		return( entity )

	def unserialize( self, valuesCache, name, expando ):
		"""
			Inverse of serialize. Evaluates whats
			read from the datastore and populates
			this bone accordingly.
			:param name: The property-name this bone has in its Skeleton (not the description!)
			:type name: String
			:param expando: An instance of the dictionary-like db.Entity class
			:type expando: db.Entity
			:returns: bool
		"""
		if name in expando:
			valuesCache[name] = expando[ name ]
		return( True )

	def buildDBFilter( self, name, skel, dbFilter, rawFilter, prefix=None ):
		"""
			Parses the searchfilter a client specified in his Request into
			something understood by the datastore.
			This function must:

				* Ignore all filters not targeting this bone
				* Safely handle malformed data in rawFilter
					(this parameter is directly controlled by the client)

			:param name: The property-name this bone has in its Skeleton (not the description!)
			:type name: str
			:param skel: The :class:`server.db.Query` this bone is part of
			:type skel: :class:`server.skeleton.Skeleton`
			:param dbFilter: The current :class:`server.db.Query` instance the filters should be applied to
			:type dbFilter: :class:`server.db.Query`
			:param rawFilter: The dictionary of filters the client wants to have applied
			:type rawFilter: dict
			:returns: The modified :class:`server.db.Query`
		"""
		def fromShortKey( key ):
			if isinstance(key, basestring ):
				try:
					key = db.Key( encoded=key )
				except:
					key = unicode( key )
					if key.isdigit():
						key = long( key )
					key = db.Key.from_path( skel.kindName, key )
			assert isinstance( key, db.Key )
			return( key )

		if name == "key" and "key" in rawFilter and prefix is None:
			if isinstance( rawFilter["key"], list ):

				keyList = [ fromShortKey( key  ) for key in rawFilter["key"] ]

				if keyList:
					origQuery = dbFilter.datastoreQuery
					kind = dbFilter.getKind()

					try:
						dbFilter.datastoreQuery = db.MultiQuery( [db.DatastoreQuery( dbFilter.getKind(), filters={ db.KEY_SPECIAL_PROPERTY: x } ) for x in keyList ], () )
					except db.BadKeyError: #Invalid key
						raise RuntimeError()
					except UnicodeEncodeError: # Also invalid key
						raise RuntimeError()

							#Monkey-fix for datastore.MultiQuery not setting an kind and therefor breaking order()
					dbFilter.setKind( kind )
					for k, v in origQuery.items():
						dbFilter.filter( k, v )

			else:
				try:
					dbFilter.filter( db.KEY_SPECIAL_PROPERTY, fromShortKey( rawFilter["key"] ) )
				except: #Invalid key or something
					raise RuntimeError()

			return dbFilter

		myKeys = [ key for key in rawFilter.keys() if (key==name or key.startswith( name+"$" )) ]

		if len( myKeys ) == 0:
			return( dbFilter )

		if not self.indexed and name != "key":
			logging.warning( "Invalid searchfilter! %s is not indexed!" % name )
			raise RuntimeError()

		for key in myKeys:
			value = rawFilter[ key ]
			tmpdata = key.split("$")

			if len( tmpdata ) > 2:
				if isinstance( value, list ):
					continue
				if tmpdata[2]=="lt":
					dbFilter.filter( (prefix or "")+tmpdata[0] + " <" , value )
				elif tmpdata[2]=="gt":
					dbFilter.filter( (prefix or "")+tmpdata[0] + " >",  value )
				elif tmpdata[2]=="lk":
					dbFilter.filter( (prefix or "")+tmpdata[0],  value )
				else:
					dbFilter.filter( (prefix or "")+tmpdata[0],  value )
			else:
				if isinstance( value, list ):
					dbFilter.filter( (prefix or "")+key+" IN", value )
				else:
					dbFilter.filter( (prefix or "")+key, value )

		return dbFilter

	def buildDBSort( self, name, skel, dbFilter, rawFilter ):
		"""
			Same as buildDBFilter, but this time its not about filtering
			the results, but by sorting them.
			Again: rawFilter is controlled by the client, so you *must* expect and safely hande
			malformed data!

			:param name: The property-name this bone has in its Skeleton (not the description!)
			:type name: str
			:param skel: The :class:`server.skeleton.Skeleton` instance this bone is part of
			:type skel: :class:`server.skeleton.Skeleton`
			:param dbFilter: The current :class:`server.db.Query` instance the filters should be applied to
			:type dbFilter: :class:`server.db.Query`
			:param rawFilter: The dictionary of filters the client wants to have applied
			:type rawFilter: dict
			:returns: The modified :class:`server.db.Query`
		"""
		if "orderby" in rawFilter and rawFilter["orderby"] == name:
			if not self.indexed:
				logging.warning( "Invalid ordering! %s is not indexed!" % name )
				raise RuntimeError()
			if "orderdir" in rawFilter and rawFilter["orderdir"]=="1":
				order = ( rawFilter["orderby"], db.DESCENDING )
			else:
				order = ( rawFilter["orderby"], db.ASCENDING )
			inEqFilter = [ x for x in dbFilter.datastoreQuery.keys() if (">" in x[ -3: ] or "<" in x[ -3: ] or "!=" in x[ -4: ] ) ]
			if inEqFilter:
				inEqFilter = inEqFilter[ 0 ][ : inEqFilter[ 0 ].find(" ") ]
				if inEqFilter != order[0]:
					logging.warning("I fixed you query! Impossible ordering changed to %s, %s" % (inEqFilter, order[0]) )
					dbFilter.order( (inEqFilter, order) )
				else:
					dbFilter.order( order )
			else:
				dbFilter.order( order )
		return( dbFilter )


	def getSearchTags(self, valuesCache, name):
		"""
			Returns a list of Strings which will be included in the
			fulltext-index for this bone.

			.. NOTE::
				This function gets only called, if the ViUR internal
				fulltext-search is used. If you enable the search-API
				by setting a searchIndex on the skeleton, getSearchDocumentFields
				is called instead.

			:return: List of Strings
		"""
		res = []
		if not valuesCache[name]:
			return( res )
		for line in unicode(valuesCache[name]).lower().splitlines():
			for key in line.split(" "):
				key = "".join( [ c for c in key if c.lower() in conf["viur.searchValidChars"] ] )
				if key and key not in res and len(key)>3:
					res.append( key )
		return( res )

	def getSearchDocumentFields(self, valuesCache, name, prefix = ""):
		"""
			Returns a list of search-fields (GAE search API) for this bone.
		"""
		return [search.TextField(name=prefix + name, value=unicode(valuesCache[name]))]

	def getUniquePropertyIndexValue( self, valuesCache, name ):
		"""
			Returns an hash for our current value, used to store in the uniqueProptertyValue index.
		"""
		if valuesCache[name] is None:
			return( None )
		h = hashlib.sha256()
		h.update( unicode( valuesCache[name] ).encode("UTF-8") )
		res = h.hexdigest()
		if isinstance( valuesCache[name], int ) or isinstance( valuesCache[name], float ) or isinstance( valuesCache[name], long ):
			return("I-%s" % res )
		elif isinstance( valuesCache[name], str ) or isinstance( valuesCache[name], unicode ):
			return("S-%s" % res )
		raise NotImplementedError("Type %s can't be safely used in an uniquePropertyIndex" % type(valuesCache[name]) )

	def getReferencedBlobs( self, valuesCache, name ):
		"""
			Returns the list of blob keys referenced from this bone
		"""
		return( [] )

	def performMagic( self, valuesCache, name, isAdd ):
		"""
			This function applies "magically" functionality which f.e. inserts the current Date or the current user.
			@param isAdd: Signals whereever this is an add or edit operation.
			:type isAdd: bool
		"""
		pass #We do nothing by default

	def postSavedHandler( self, valuesCache, boneName, skel, key, dbObj ):
		"""
			Can be overridden to perform further actions after the main entity has been written.

			:param boneName: Name of this bone
			:type boneName: String

			:param skel: The skeleton this bone belongs to
			:type skel: Skeleton

			:param key: The (new?) Database Key we've written to
			:type key: str

			:param dbObj: The db.Entity object written
			:type dbObj: db.Entity
		"""
		pass

	def postDeletedHandler(self, skel, boneName, key):
		"""
			Can be overridden to perform  further actions after the main entity has been deleted.

			:param skel: The skeleton this bone belongs to
			:type skel: Skeleton
			:param boneName: Name of this bone
			:type boneName: String
			:param key: The old Database Key of hte entity we've deleted
			:type id: String
		"""
		pass

	def refresh(self, valuesCache, boneName, skel):
		"""
			Refresh all values we might have cached from other entities.
		"""
		pass

	def mergeFrom(self, valuesCache, boneName, otherSkel):
		"""
			Clones the values from other into this instance
		"""
		if getattr(otherSkel, boneName) is None:
			return
		if not isinstance(getattr(otherSkel, boneName), type(self)):
			logging.error("Ignoring values from conflicting boneType (%s is not a instance of %s)!" % (getattr(otherSkel, boneName), type(self)))
			return
		valuesCache[boneName] = copy.deepcopy(otherSkel.valuesCache.get(boneName, None))

	def setBoneValue(self, valuesCache, boneName, value, append, *args, **kwargs):
		"""
			Set our value to 'value'.
			Santy-Checks are performed; if the value is invalid, we flip our value back to its original
			(default) value and return false.

			:param valuesCache: Dictionary with the current values from the skeleton we belong to
			:type valuesCache: dict
			:param boneName: The Bone which should be modified
			:type boneName: str
			:param value: The value that should be assigned. It's type depends on the type of that bone
			:type boneName: object
			:param append: If true, the given value is appended to the values of that bone instead of
				replacing it. Only supported on bones with multiple=True
			:type append: bool
			:return: Wherever that operation succeeded or not.
			:rtype: bool

		"""
		if append:
			raise ValueError("append is not possible on %s bones" % self.type)
		res = self.fromClient(valuesCache, boneName, {boneName: value})
		if not res:
			return True
		else:
			return False<|MERGE_RESOLUTION|>--- conflicted
+++ resolved
@@ -179,12 +179,8 @@
 			:type name: String
 			:returns: dict
 		"""
-<<<<<<< HEAD
-		entity.set( name, valuesCache[name], self.indexed )
-=======
-		if name != "key" and name in valuesCache:
+		if name in valuesCache:
 			entity.set( name, valuesCache[name], self.indexed )
->>>>>>> e48f882b
 		return( entity )
 
 	def unserialize( self, valuesCache, name, expando ):
