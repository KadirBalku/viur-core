--- conflicted
+++ resolved
@@ -66,13 +66,10 @@
 			:type multiple: False
 			:param format: Hint for the admin how to display such an relation. See admin/utils.py:formatString for
 				more information
-<<<<<<< HEAD
+			:type format: str
 			:type format: String
 			:param updateLevel: level 0==always update refkeys (old behavior), 1==update refKeys only on rebuildSearchIndex, 2==write once on set, never update again refKeys
 			:type updateLevel: int
-=======
-			:type format: str
->>>>>>> 1c22660b
 		"""
 		baseBone.__init__( self, *args, **kwargs )
 		self.multiple = multiple
