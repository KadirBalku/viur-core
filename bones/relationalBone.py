# -*- coding: utf-8 -*-
from server.bones import baseBone
from server import db
from google.appengine.api import search
import json
from time import time
from datetime import datetime
import logging

class relationalBone( baseBone ):
	"""
		This is our magic class implementing relations.
		This implementation is read-efficient, e.g. filtering by relational-properties only costs an additional small-op for each entity returned.
		However, it costs several more write-ops for writing an entity to the db.
		(These costs are somewhat around additional (4+len(refKeys)+len(parentKeys)) write-ops for each referenced property))
		So dont use this if you expect data being read less frequently than written! (Sorry, we dont have a write-efficient method yet)
		To speedup writes to (maybe) referenced entities, information in these relations isnt updated instantly.
		There is a background task which runs periodically (default: every 4 hours) which updates the references to recently changed entities.
		As a result, you might see stale data for up to these four hours.
		Example:
		Entity A references Entity B.
		Both have a property "name".
		Entity B gets updated (it name changes).
		As "A" has a copy of entity "B"s values, you'll see "B"s old name inside the values of the relationalBone when fetching entity A.
		If you filter a list by relational properties, this will also use the old data! (Eg. filtering A's list by B's new name wont return any result)
		Currently, this is corrected by the background task, however its possible to consider other methods (eg. by probability).
	"""
	
	
	type = None
	modul = None
	refKeys = ["id","name"]
	parentKeys = ["id","name"]

	def __init__( self, type=None, modul=None, refKeys=None, parentKeys=None, multiple=False, format="$(name)",  *args,**kwargs):
		"""
			Initialize a new relationalBone.
			@param type: KindName of the referenced property. 
			@type type: String
			@param modul: Name of the modul which should be used to select entities of kind "type". If not set, the value of "type" will be used (the kindName must match the modulName)
			@type type: String
			@param refKeys: A list of properties to include from the referenced property. These properties will be avaiable in the template without having to fetch the referenced property. Filtering is also only possible by properties named here!
			@type refKeys: List of Strings
			@param parentKeys: A list of properties from the current skeleton to include. If mixing filtering by relational properties and properties of the class itself, these must be named here.
			@type parentKeys: List of Strings
			@param multiple: If True, allow referencing multiple Elements of the given class. (Eg. n:n-relation. otherwise its n:1 )
			@type multiple: False
			@param format: Hint for the admin how to display such an relation. See admin/utils.py:formatString for more information
			@type format: String
		"""
		baseBone.__init__( self, *args, **kwargs )
		self.multiple = multiple
		self.format = format
		self._dbValue = None #Store the original result fetched from the db here so we have that information in case a referenced entity has been deleted
		if type:
			self.type = type
		if modul:
			self.modul = modul
		elif self.type:
			self.modul = self.type
		if self.type is None or self.modul is None:
			raise NotImplementedError("Type and Modul of relationalbone's must not be None")
		if refKeys:
			if not "id" in refKeys:
				raise AttributeError("ID must be included in refKeys!")
			self.refKeys=refKeys
		if parentKeys:
			if not "id" in parentKeys:
				raise AttributeError("ID must be included in parentKeys!")

			self.parentKeys=parentKeys

	def unserialize( self, name, expando ):
		if name in expando.keys():
			val = expando[ name ]
			if self.multiple:
				self.value = []
				if not val:
					return( True )
				if isinstance(val, list):
					for res in val:
						try:
							self.value.append( json.loads( res ) )
						except:
							pass
				else:
					try:
						value = json.loads( val )
						if isinstance( value, dict ):
							self.value.append( value )
					except:
						pass
			else:
				if isinstance( val, list ) and len( val )>0:
					try:
						self.value = json.loads( val[0] )
					except:
						pass
				else:
					if val:
						try:
							self.value = json.loads( val )
						except:
							pass
					else:
						self.value = None

		else:
			self.value = None
		if isinstance( self.value, list ):
			self._dbValue = self.value[ : ]
		elif isinstance( self.value, dict ):
			self._dbValue = dict( self.value.items() )
		else:
			self._dbValue = None
		return( True )
	
	def serialize(self, key, entity ):
		if not self.value:
			entity.set( key, None, False )
		else:
			if self.multiple:
				res = []
				for val in self.value:
					res.append( json.dumps( val ) )
				entity.set( key, res, False )
			else:
				entity.set( key, json.dumps( self.value ), False )
				#Copy attrs of our referenced entity in
				if self.indexed:
					for k, v in self.value.items():
						if (k in self.refKeys or any( [ k.startswith("%s." %x) for x in self.refKeys ] ) ):
							entity[ "%s.%s" % (key,k) ] = v
		return( entity )
	
	def postSavedHandler( self, key, skel, id, dbfields ):
		if not self.value:
			values = []
		elif isinstance( self.value, dict ):
			values = [ dict( (k,v) for k,v in self.value.items() ) ]
		else:
			values = [ dict( (k,v) for k,v in x.items() ) for x in self.value ]
		parentValues = {}
		for parentKey in self.parentKeys:
			if parentKey in dbfields.keys():
				parentValues[ parentKey ] = dbfields[ parentKey ]
		dbVals = db.Query( "viur-relations" ).ancestor( db.Key( id ) ) #skel.kindName+"_"+self.type+"_"+key
		dbVals.filter("viur_src_kind =", skel.kindName )
		dbVals.filter("viur_dest_kind =", self.type )
		dbVals.filter("viur_src_property =", key )
		for dbObj in dbVals.run():
			try:
				if not dbObj[ "dest.id" ] in [ x["id"] for x in values ]: #Relation has been removed
					db.Delete( dbObj.key() )
					continue
			except: #This entry is corrupt
				db.Delete( dbObj.key() )
			else: # Relation: Updated
				data = [ x for x in values if x["id"]== dbObj[ "dest.id" ] ][0]
				if self.multiple and self.indexed: #We dont store more than key and kinds, and these dont change
					for k,v in data.items():
						dbObj[ "dest."+k ] = v
					for k,v in parentValues.items():
						dbObj[ "src."+k ] = v
					dbObj[ "viur_delayed_update_tag" ] = time()
					db.Put( dbObj )
				values.remove( data )
		# Add any new Relation
		for val in values:
			dbObj = db.Entity( "viur-relations" , parent=db.Key( id ) ) #skel.kindName+"_"+self.type+"_"+key
			if not self.multiple or not self.indexed: #Dont store more than key and kinds, as they aren't used anyway
				dbObj[ "dest.id" ] = val["id"]
				dbObj[ "src.id" ] = id
			else:
				for k, v in val.items():
					dbObj[ "dest."+k ] = v
				for k,v in parentValues.items():
					dbObj[ "src."+k ] = v
			dbObj[ "viur_delayed_update_tag" ] = time()
			dbObj[ "viur_src_kind" ] = skel.kindName #The kind of the entry referencing
			#dbObj[ "viur_src_key" ] = str( id ) #The id of the entry referencing
			dbObj[ "viur_src_property" ] = key #The key of the bone referencing
			#dbObj[ "viur_dest_key" ] = val[ "id" ]
			dbObj[ "viur_dest_kind" ] = self.type
			db.Put( dbObj )
		
	def postDeletedHandler( self, skel, key, id ):
		db.Delete( [x for x in db.Query( "viur-relations" ).ancestor( db.Key( id ) ).run( keysOnly=True ) ] ) #skel.kindName+"_"+self.type+"_"+key
	
	def rebuildData(self, *args, **kwargs ):
		pass
	
	def isInvalid( self, id ):
		return( True )
	

	def fromClient( self, name, data ):
		"""
			Reads a value from the client.
			If this value is valis for this bone,
			store this value and return None.
			Otherwise our previous value is
			left unchanged and an error-message
			is returned.
			
			@param name: Our name in the skeleton
			@type name: String
			@param data: *User-supplied* request-data
			@type data: Dict
			@returns: None or String
		"""
		if name in data.keys():
			value = data[ name ]
		else:
			value = None
		self.value = []
		res = []
		if not value:
			return( "Invalid value entered" )
		if self.multiple:
			if not isinstance( value, list ):
				if value:
					if value.find("\n")!=-1:
						for val in value.replace("\r\n","\n").split("\n"):
							valstr = val
							if valstr and self.isInvalid(  valstr  ):
								res.append(  valstr )
					else:
						valstr =  value
						if valstr and self.isInvalid(  valstr ):
							res.append( valstr )
			else:
				for val in value:
					valstr =  val 
					if valstr and self.isInvalid( valstr  ):
						res.append( valstr )
		else:
			valstr = value 
			if valstr and self.isInvalid( valstr ):
				res.append( valstr )
		
		if len( res ) == 0:
			return( "No value entered" )
		for r in res:
			isEntryFromBackup = False #If the referenced entry has been deleted, restore information from 
			try:
				entry = db.Get( db.Key( r ) )
			except: #Invalid key or something like that
				if isinstance(self._dbValue, dict):
					if self._dbValue["id"]==str(r):
						entry = self._dbValue
						isEntryFromBackup = True
				elif  isinstance(self._dbValue, list):
					for dbVal in self._dbValue:
						if dbVal["id"]==str(r):
							entry = dbVal
							isEntryFromBackup = True
				if not isEntryFromBackup:
					if not self.multiple: #We can stop here :/
						return( "Invalid entry selected" )
					else:
						continue
			if not entry or (not isEntryFromBackup and not entry.key().kind()==self.type): #Entry does not exist or has wrong type (is from another modul)
				if entry:
					logging.error("I got an id, which kind doesn't match my type! (Got: %s, my type %s)" % ( entry.key().kind(), self.type ) )
				continue
			if not self.multiple:
				self.value = { k: entry[k] for k in entry.keys() if (k in self.refKeys or any( [ k.startswith("%s." %x) for x in self.refKeys ] ) ) }
				self.value["id"] = r
				return( None )
			else:
				tmp = { k: entry[k] for k in entry.keys() if (k in self.refKeys or any( [ k.startswith("%s." %x) for x in self.refKeys ] ) ) }
				tmp["id"] = r
				self.value.append( tmp )
		if not self.value:
			return( "No value entered" )
		return( None )
		
	def buildDBFilter( self, name, skel, dbFilter, rawFilter ):
		origFilter = dbFilter.datastoreQuery
		if origFilter is None:  #This query is unsatisfiable
			return( dbFilter )
		myKeys = [ x for x in rawFilter.keys() if x.startswith( "%s." % name ) ]
		if len( myKeys ) > 0 and not self.indexed:
			logging.warning( "Invalid searchfilter! %s is not indexed!" % name )
			raise RuntimeError()
		if len( myKeys ) > 0: #We filter by some properties
			if self.multiple: #We have a n:m relation, so we
				# create a new Filter based on our SubType and copy the parameters
				if isinstance( origFilter, db.MultiQuery):
					raise NotImplementedError("Doing a relational Query with multiple=True and \"IN or !=\"-filters is currently unsupported!")
				dbFilter.datastoreQuery = type( dbFilter.datastoreQuery )( "viur-relations" ) #skel.kindName+"_"+self.type+"_"+name
				dbFilter.filter("viur_src_kind =", skel.kindName )
				dbFilter.filter("viur_dest_kind =", self.type )
				dbFilter.filter("viur_src_property", name )
				if origFilter:
					for k,v in origFilter.items():
						#Ensure that all non-relational-filters are in parentKeys
						if k=="__key__":
							# We must process the key-property separately as its meaning changes as we change the datastore kind were querying
							if isinstance( v, list ) or isinstance(v, tuple):
								logging.warning( "Invalid filtering! Doing an relational Query on %s with multiple id= filters is unsupported!" % (name) )
								raise RuntimeError()
							if not isinstance(v, db.Key ):
								v = db.Key( v )
							dbFilter.ancestor( v )
							continue
						if not (k if not " " in k else k.split(" ")[0]) in self.parentKeys:
							logging.warning( "Invalid filtering! %s is not in parentKeys of RelationalBone %s!" % (k,name) )
							raise RuntimeError()
						dbFilter.filter( "src.%s" % k, v )
			# Merge the relational filters in
			for key in myKeys:
				value = rawFilter[ key ]
				tmpdata = key.split("$")
				key = tmpdata[0].split(".")[1]
				#Ensure that the relational-filter is in refKeys
				if not key in self.refKeys:
					logging.warning( "Invalid filtering! %s is not in refKeys of RelationalBone %s!" % (key,name) )
					raise RuntimeError()
				if len( tmpdata ) > 1:
					if tmpdata[1]=="lt":
						if self.multiple:
							dbFilter.filter( "dest.%s <" % key, value )
						else:
							dbFilter.filter( "%s.%s <" % (name, key), value )
					elif tmpdata[1]=="gt":
						if self.multiple:
							dbFilter.filter( "dest.%s >" % key, value )
						else:
							dbFilter.filter( "%s.%s >" % (name, key), value )
					else:
						if self.multiple:
							dbFilter.filter( "dest.%s =", key, value )
						else:
							dbFilter.filter( "%s.%s =" % (name, key), value )
				else:
					if self.multiple:
						dbFilter.filter( "dest.%s =" % key, value )
					else:
						dbFilter.filter( "%s.%s =" % (name, key), value )
			dbFilter.setFilterHook( lambda s, filter, value: self.filterHook( name, s, filter, value))
			dbFilter.setOrderHook( lambda s, orderings: self.orderHook( name, s, orderings) )
		elif name in rawFilter.keys() and rawFilter[ name ].lower()=="none":
			dbFilter = dbFilter.filter( "%s =" % name, None )
		return( dbFilter )

	def buildDBSort( self, name, skel, dbFilter, rawFilter ):
		origFilter = dbFilter.datastoreQuery
		if origFilter is None: #This query is unsatisfiable
			return( dbFilter )
		if "orderby" in list(rawFilter.keys()) and rawFilter["orderby"].startswith( "%s." % name ):
			if self.multiple:
				#Create a new Filter based on our SubType and copy the parameters
				dbFilter.datastoreQuery = type( dbFilter.datastoreQuery )( skel.kindName+"_"+self.type+"_"+name )
				if origFilter:
					dbFilter.filter( origFilter )
			key = rawFilter["orderby"]
			param = key.split(".")[1]
			if not param in self.refKeys:
				logging.warning( "Invalid ordering! %s is not in refKeys of RelationalBone %s!" % (param,name) )
				raise RuntimeError()
			if "orderdir" in rawFilter.keys()  and rawFilter["orderdir"]=="1":
				order = ( param, db.DESCENDING )
			else:
				order = ( param, db.ASCENDING )
			dbFilter = dbFilter.order( order )
			dbFilter.setFilterHook( lambda s, filter, value: self.filterHook( name, s, filter, value))
			dbFilter.setOrderHook( lambda s, orderings: self.orderHook( name, s, orderings))
		else: #Ensure that the non-relational order is valid
			if self.multiple \
			  and dbFilter.origKind != dbFilter.getKind()\
			  and dbFilter.getKind() == skel.kindName+"_"+self.type+"_"+name:
				if "orderby" in rawFilter.keys():
					  order = rawFilter["orderby"]
					  if not "." in order and not order in self.parentKeys:
						logging.warning( "Invalid ordering! %s is not in parentKeys of RelationalBone %s!" % (order,name) )
						raise RuntimeError()
				dbFilter.setFilterHook( lambda s, filter, value: self.filterHook( name, s, filter, value))
				dbFilter.setOrderHook( lambda s, orderings: self.orderHook( name, s, orderings))
		return( dbFilter )

	def getSearchDocumentFields(self, name):
		if not self.value:
			return( [] )
		if self.multiple:
			data = self.value
		else:
			data = [ self.value ]
		res = []
		for rel in data:
			for k, v in rel.items():
				res.append( search.TextField( name="%s%s" % (name, k), value=unicode( v ) ) )
		return( res )

	def filterHook(self, name, query, param, value ):
		"""
			Hook installed by buildDbFilter.
			This rewrites all filters added to the query after buildDbFilter has been run to match the
			layout of our viur-relations index.
			Also performs sanity checks wherever this query is possible at all.
		"""
		if param.startswith("src.") or param.startswith("dest."):
			#This filter is already valid in our relation
			return( param, value )
		if param.startswith( "%s." % name):
			#We add a constrain filtering by properties of the referenced entity
			refKey = param.replace( "%s." % name, "" )
			if " " in refKey: #Strip >, < or = params
				refKey = refKey[ :refKey.find(" ")]
			if not refKey in self.refKeys:
				logging.warning( "Invalid filtering! %s is not in refKeys of RelationalBone %s!" % (refKey,name) )
				raise RuntimeError()
			if self.multiple:
				return( param.replace( "%s." % name, "dest."), value )
			else:
				return( param, value )
		else:
			#We filter by a property of this entity
			if not self.multiple:
				#Not relational, not multiple - nothing to do here
				return( param, value )
			#Prepend "src."
			srcKey = param
			if " " in srcKey:
				srcKey = srcKey[ : srcKey.find(" ")] #Cut <, >, and =
			if srcKey == "__key__": #Rewrite id= filter as its meaning has changed
				if isinstance( value, list ) or isinstance( value, tuple ):
					logging.warning( "Invalid filtering! Doing an relational Query on %s with multiple id= filters is unsupported!" % (name) )
					raise RuntimeError()
				if not isinstance( value, db.Key ):
					value = db.Key( value )
				query.ancestor( value )
				return( None )
			if not srcKey in self.parentKeys:
				logging.warning( "Invalid filtering! %s is not in parentKeys of RelationalBone %s!" % (srcKey,name) )
				raise RuntimeError()
			return( "src.%s" % param, value )

	def orderHook(self, name, query, orderings ):
		"""
			Hook installed by buildDbFilter.
			This rewrites all orderings added to the query after buildDbFilter has been run to match the
			layout of our viur-relations index.
			Also performs sanity checks wherever this query is possible at all.
		"""
		res = []
		if not isinstance( orderings, list) and not isinstance( orderings, tuple):
			orderings = [ orderings ]
		for order in orderings:
			if isinstance( order, tuple):
				orderKey = order[0]
			else:
				orderKey = order
			if orderKey.startswith("dest.") or orderKey.startswith("src."):
				#This is already valid for our relational index
				res.append( order )
				continue
			if orderKey.startswith("%s." % name ):
				k = orderKey.replace( "%s." % name, "" )
				if not k in self.refKeys:
					logging.warning( "Invalid ordering! %s is not in refKeys of RelationalBone %s!" % (k,name) )
					raise RuntimeError()
				if not self.multiple:
					res.append( order )
				else:
					if isinstance( order, tuple ):
						res.append( ("dest.%s" % k, order[1] ) )
					else:
						res.append( "dest.%s" % k )
			else:
				if not self.multiple:
					# Nothing to do here
					res.append( order )
					continue
				else:
					if not orderKey in self.parentKeys:
						logging.warning( "Invalid ordering! %s is not in parentKeys of RelationalBone %s!" % (orderKey,name) )
						raise RuntimeError()
					if isinstance( order, tuple ):
						res.append( ("src.%s" % orderKey, order[1] ) )
					else:
						res.append( "src.%s" % orderKey )
		return( res )

<<<<<<< HEAD
	def toBackup(self):
		"""
			Serializes this bone into something json-serializable for backup purposes.
			Must contain every information needed to recreate the exact value of this bone.

			We just dump the list of referenced ids here, the other informations
			(ie name of the referenced entity) are  recreated later in the restore process
		"""
		if self.value is None:
			return( None )
		elif isinstance(self.value, dict):
			return( self.value["id"])
		elif isinstance(self.value, list):
			return( [x["id"] for x in self.value])
		raise ValueError("Unhandled type of my value: %s" % str(type(self.value)))

	def fromBackup(self,value):
		"""
			Inverse of toBackup. Receives the information dumped by toBackup() as argument and must
			revert this bone into the state it was when toBackup() was called.

			We load just the referenced ids here; all other informations (ie name of the referenced entity)
			must be recreated by calling the updateSearchIndex task after the import finished.
		"""
		if value is None:
			self.value = None
			return
		elif isinstance( value, str ):
			self.value = {"id": value}
			return
		elif isinstance( value, list ):
			self.value = [ {"id": v} for v in value]
			return
		raise ValueError("Cannot read type %s into a relationalBone!" % str(type(value)))

"""
def findRelations( currentObj, depth=0, rels={} ):
	from server.skeleton import Skeleton
	if depth>4:
		return( rels )
	try:
		if issubclass( currentObj, Skeleton ):
			if not currentObj.kindName or currentObj.isBaseClassSkel:
				return( rels )
			for key in dir( currentObj ):
				if key.startswith("__"):
					continue
				bone = getattr( currentObj, key )
				if isinstance( bone, relationalBone ):
					if not bone.type in rels.keys():
						rels[ bone.type ] = []
					data = ( currentObj.kindName, key, currentObj )
					if not data in rels[ bone.type ]:
						rels[ bone.type ].append( data )
			return( rels )
	except TypeError: #currentObj might not be a class
		pass
	for key in dir( currentObj ):
		if key.startswith("__"):
			continue
		rels = findRelations( getattr( currentObj, key ), depth+1, rels )
	return( rels )

@PeriodicTask(60*24)
def updateRelations():
	from server import conf
	for modul, referers in findRelations( conf["viur.mainApp"] ).items():
		for entry in db.Query( modul ).filter( "viur_delayed_update_tag >", 0).iter():
			for refTable, refKey, skel in referers:
				for oldRelation in skel().all().mergeExternalFilter( {"%s.id" % refKey: str( entry.key() ) } ).filter("viur_delayed_update_tag <", entry["viur_delayed_update_tag"]).iter():
					tmp = skel()
					currKey = str( oldRelation.key().parent() or oldRelation.key() )
					tmp.fromDB( currKey )
					for key in dir( tmp ):
						if not key.startswith("__") and isinstance( getattr( tmp, key ), relationalBone ):
							bone = getattr( tmp, key )
							if bone.value:
								if isinstance( bone.value, list ):
									bone.fromClient( "relbone", { "relbone":[ x["id"] for x in bone.value]} )
								else:
									bone.fromClient( "relbone", { "relbone": bone.value["id"]} )
					tmp.toDB( currKey, clearUpdateTag=True )
			tmp = db.Get( entry.key() ) #Reset its modified tag
			tmp["viur_delayed_update_tag"] = 0
			db.Put( tmp )

"""
=======
>>>>>>> 2715fee3
<|MERGE_RESOLUTION|>--- conflicted
+++ resolved
@@ -483,7 +483,6 @@
 						res.append( "src.%s" % orderKey )
 		return( res )
 
-<<<<<<< HEAD
 	def toBackup(self):
 		"""
 			Serializes this bone into something json-serializable for backup purposes.
@@ -518,58 +517,3 @@
 			self.value = [ {"id": v} for v in value]
 			return
 		raise ValueError("Cannot read type %s into a relationalBone!" % str(type(value)))
-
-"""
-def findRelations( currentObj, depth=0, rels={} ):
-	from server.skeleton import Skeleton
-	if depth>4:
-		return( rels )
-	try:
-		if issubclass( currentObj, Skeleton ):
-			if not currentObj.kindName or currentObj.isBaseClassSkel:
-				return( rels )
-			for key in dir( currentObj ):
-				if key.startswith("__"):
-					continue
-				bone = getattr( currentObj, key )
-				if isinstance( bone, relationalBone ):
-					if not bone.type in rels.keys():
-						rels[ bone.type ] = []
-					data = ( currentObj.kindName, key, currentObj )
-					if not data in rels[ bone.type ]:
-						rels[ bone.type ].append( data )
-			return( rels )
-	except TypeError: #currentObj might not be a class
-		pass
-	for key in dir( currentObj ):
-		if key.startswith("__"):
-			continue
-		rels = findRelations( getattr( currentObj, key ), depth+1, rels )
-	return( rels )
-
-@PeriodicTask(60*24)
-def updateRelations():
-	from server import conf
-	for modul, referers in findRelations( conf["viur.mainApp"] ).items():
-		for entry in db.Query( modul ).filter( "viur_delayed_update_tag >", 0).iter():
-			for refTable, refKey, skel in referers:
-				for oldRelation in skel().all().mergeExternalFilter( {"%s.id" % refKey: str( entry.key() ) } ).filter("viur_delayed_update_tag <", entry["viur_delayed_update_tag"]).iter():
-					tmp = skel()
-					currKey = str( oldRelation.key().parent() or oldRelation.key() )
-					tmp.fromDB( currKey )
-					for key in dir( tmp ):
-						if not key.startswith("__") and isinstance( getattr( tmp, key ), relationalBone ):
-							bone = getattr( tmp, key )
-							if bone.value:
-								if isinstance( bone.value, list ):
-									bone.fromClient( "relbone", { "relbone":[ x["id"] for x in bone.value]} )
-								else:
-									bone.fromClient( "relbone", { "relbone": bone.value["id"]} )
-					tmp.toDB( currKey, clearUpdateTag=True )
-			tmp = db.Get( entry.key() ) #Reset its modified tag
-			tmp["viur_delayed_update_tag"] = 0
-			db.Put( tmp )
-
-"""
-=======
->>>>>>> 2715fee3
