--- conflicted
+++ resolved
@@ -1,14 +1,8 @@
-<<<<<<< HEAD
-# -*- coding: utf-8 -*-
 from viur.core import db, errors, utils
-=======
+from viur.core.tasks import PeriodicTask, DeleteEntitiesIter
 from typing import Literal, Union
+from datetime import timedelta
 
-from viur.core import utils, db
->>>>>>> df234858
-from viur.core.utils import currentRequest
-from viur.core.tasks import PeriodicTask, DeleteEntitiesIter
-from datetime import timedelta
 
 class RateLimit(object):
 	"""
@@ -51,7 +45,7 @@
 			assert user, "Cannot decrement usage from guest!"
 			return user["key"]
 		else:
-			remoteAddr = currentRequest.get().request.remote_addr
+			remoteAddr = utils.currentRequest.get().request.remote_addr
 			if "::" in remoteAddr:  # IPv6 in shorted form
 				remoteAddr = remoteAddr.split(":")
 				blankIndex = remoteAddr.index("")
@@ -124,9 +118,11 @@
 		if self.isQuotaAvailable():
 			return True
 		if setRetryAfterHeader:
-			currentRequest.get().response.headers["Retry-After"] = str(self.maxRate * 60)
-		raise errors.TooManyRequests(f"{self.steps} requests allowed per {self.maxRate} minute(s)."
-									 f" Try again later.")
+			utils.currentRequest.get().response.headers["Retry-After"] = str(self.maxRate * 60)
+
+		raise errors.TooManyRequests(
+			f"{self.steps} requests allowed per {self.maxRate} minute(s). Try again later."
+		)
 
 
 @PeriodicTask(60)
