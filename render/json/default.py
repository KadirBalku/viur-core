--- conflicted
+++ resolved
@@ -217,13 +217,8 @@
 
 	def view(self, skel, tpl = None, passThrough = None, *args, **kwargs):
 		return self.renderEntry(skel, "view")
-<<<<<<< HEAD
-		
+
 	def add(self, skel, tpl = None, passThrough = None, **kwargs):
-=======
-
-	def add(self, skel, **kwargs):
->>>>>>> edbed256
 		return self.renderEntry(skel, "add")
 
 	def edit(self, skel, tpl = None, passThrough=None, **kwargs):
@@ -249,33 +244,19 @@
 
 	def editItemSuccess(self, skel, passThrough=None, **kwargs):
 		return self.renderEntry(skel, "editSuccess")
-<<<<<<< HEAD
 		
 	def addItemSuccess(self, skel, passThrough=None, **kwargs):
 		return self.renderEntry(skel, "addSuccess")
 		
 	def addDirSuccess(self, rootNode,  path, dirname, passThrough=None, *args, **kwargs):
-=======
-
-	def addItemSuccess(self, skel, **kwargs):
-		return self.renderEntry(skel, "addSuccess")
-
-	def deleteItemSuccess(self, skel, **kwargs):
-		return self.renderEntry(skel, "deleteSuccess")
-
-	def addDirSuccess(self, *args, **kwargs):
->>>>>>> edbed256
+
 		return json.dumps("OKAY")
 
 	def listRootNodes(self, rootNodes, tpl=None, passThrough=None):
 		return json.dumps(rootNodes)
-<<<<<<< HEAD
-		
+
 	def listRootNodeContents(self, subdirs, entrys, tpl=None, passThrough=None, **kwargs):
-=======
-
-	def listRootNodeContents(self, subdirs, entrys, **kwargs):
->>>>>>> edbed256
+
 		res = {
 			"subdirs": subdirs
 		}
@@ -287,13 +268,8 @@
 
 		res["entrys"] = skels
 		return json.dumps(res)
-<<<<<<< HEAD
-	
+
 	def renameSuccess(self, rootNode, path, src, dest, passThrough=None, *args, **kwargs):
-=======
-
-	def renameSuccess(self, *args, **kwargs):
->>>>>>> edbed256
 		return json.dumps("OKAY")
 
 	def copySuccess(self, srcrepo, srcpath, name, destrepo, destpath, type, deleteold, passThrough=None, *args, **kwargs):
