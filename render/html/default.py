--- conflicted
+++ resolved
@@ -227,11 +227,7 @@
 
 		elif bone.type == "selectone" or bone.type.startswith("selectone.") or bone.type == "selectmulti" or bone.type.startswith("selectmulti."):
 			ret.update({
-<<<<<<< HEAD
-				"values": {k: _(v) for k,v in bone.values.items()}
-=======
 				"values": OrderedDict([(k, _(v)) for (k, v) in bone.values.items()])
->>>>>>> dc60a4bb
 			})
 
 		elif bone.type == "date" or bone.type.startswith("date."):
