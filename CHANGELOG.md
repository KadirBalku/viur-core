# Changelog

This file documents any relevant changes done to ViUR server since version 2.


## [develop] - Current development version

### Added
- Add support for frame-ancestors directive in content security policy

### Fixed
- Removed counter on delete recursive in tree module. This is no longer possible since it works deferred.
- Added missing fromClient function to spatialBone so it can be set using Vi/Admin again
<<<<<<< HEAD
- Fixed wrongly raised Exception.
=======
- Improved error message for relationalBones that are missing parentKeys, when building sorting filters
>>>>>>> 07810e22

## [2.5.0] Vesuv - 2019-06-07

### Added

- updateLevel for relationalBones, to exclude specific bones from the automatic background update ([#170](https://github.com/viur-framework/server/pull/170))
- vacuumRelations task to remove relation-objects from bones/kinds that don't exist anymore from viur-relations ([#169](https://github.com/viur-framework/server/pull/169))
- the new recordBone which can store multiple sets of data for the bones inside it's relskel ([#148](https://github.com/viur-framework/server/pull/148))

## [2.4.1] Agung - 2019-05-21

### Fixed
- Correctly expose our server-revision to the application ([#168](https://github.com/viur-framework/server/pull/168))
- spatialGuaranteedCorrectness of bones/spatial on very sparse maps ([#167](https://github.com/viur-framework/server/pull/167))


## [2.4.0] Agung - 2019-05-17

### Added
- Pagesize to sha256 cache key
- Providing less or equal and more or equal comparision filters in queries. ([#77](https://github.com/viur-framework/server/pull/77))
- `_queue` Parameter to deferred calls. This allows to enqueue deferred tasks to other, custom defined task-queues. ([#133](https://github.com/viur-framework/server/pull/133))
- Default template for captchaBone ([#112](https://github.com/viur-framework/server/pull/112))
- Add getAvailableRootNodes stub to hierarchy prototype ([#113](https://github.com/viur-framework/server/pull/113))
- Provide logging of Stack-Trace if a noRetry Task failed ([#147](https://github.com/viur-framework/server/pull/147))

### Changed
- Ensure that the skeletons modules gets imported by the server ([#156](https://github.com/viur-framework/server/pull/156))
- Replace our custom build WYSIWYG Editor with summernote ([#149](https://github.com/viur-framework/server/pull/149))
- Unwrap several dictionary access in fileBone:unserialize ([#151](https://github.com/viur-framework/server/pull/151))
- Renamed folder "icons" to "embedsvg" ([#85](https://github.com/viur-framework/server/pull/85))
- Allow to select multiple kinds in DB import/export ([#102](https://github.com/viur-framework/server/pull/102))
- Force SSL by default ([#132](https://github.com/viur-framework/server/pull/132))
- Condense most of skeleton:toDB into a single loop ([#111](https://github.com/viur-framework/server/pull/111))
- Limit the timewindow for second factor to 10 minutes ([#129](https://github.com/viur-framework/server/pull/129))
- Several Bugfixes and enhancements to IndexManager ([#76](https://github.com/viur-framework/server/pull/76))
- Improved internal handling of tests on servingurls ([#114](https://github.com/viur-framework/server/pull/114))
- Preventing looping over empty language entries in in stringBone(mutiple=True) ([#120](https://github.com/viur-framework/server/pull/120))
- Unified templates, removed camelcase, errorpage improved ([#123](https://github.com/viur-framework/server/pull/123))
- Stability improvements on several bones ([#125](https://github.com/viur-framework/server/pull/125))
- Log exception with traceback if loading or parsing of email templates fail ([#127](https://github.com/viur-framework/server/pull/127))
- Dimensions (height and width) of an image are now provided by the refKeys of a fileBone ([#134](https://github.com/viur-framework/server/pull/134))
- Dimensions will only fetch from blobstore if an image was uploaded. ([#161](https://github.com/viur-framework/server/pull/161))

### Fixed
- *[Severe]* Entries fetched with db.GetOrInsert and written with db.Put will now correctly flush the memcache ([#162](https://github.com/viur-framework/server/pull/162))
- Server Error when calling /user/login ([#159](https://github.com/viur-framework/server/pull/159))
- Correctly return None instead of true on success in bones/bone.py:fromClient ([#160](https://github.com/viur-framework/server/pull/160))
- Invalid bone access in periodic tasks of modules/order.py ([#157](https://github.com/viur-framework/server/pull/157))
- Signature of serialize() in randomSliceBone ([#98](https://github.com/viur-framework/server/pull/98))
- Invalid dictionary access in template/editform_bone_select.html ([#152](https://github.com/viur-framework/server/pull/152))
- Search for templates in the correct path if the htmlpath has been overridden by the class variable. ([#108](https://github.com/viur-framework/server/pull/108))
- Several typos, readability and incorrect docstrings ([#109](https://github.com/viur-framework/server/pull/109) [#135](https://github.com/viur-framework/server/pull/135) [#140](https://github.com/viur-framework/server/pull/140) [#143](https://github.com/viur-framework/server/pull/143))
- RelationalBone: Ensure relationalBones can be saved even if no value had been set ([#82](https://github.com/viur-framework/server/pull/82))
- Prevent IndexError in updateURL if we received an empty parameter (?=1) and remove that param from the output ([#118](https://github.com/viur-framework/server/pull/118))
- Fixing relationalBone.refresh() to update translated bones also. ([#119](https://github.com/viur-framework/server/pull/119))
- Fix isinstance Check in db.PutAsync ([#146](https://github.com/viur-framework/server/pull/146))
- Allow in-tests in values of selectBone ([#139](https://github.com/viur-framework/server/pull/139))
- The dbtransfer/upload to correctly obtain the oldBlobKey ([#103](https://github.com/viur-framework/server/pull/103))
- Improved handling of email-recipient-override in utils.sendMail ([#136](https://github.com/viur-framework/server/pull/136))
- Allow setting a dateBone back to None again ([#155](https://github.com/viur-framework/server/pull/155))

### Removed
- pytz. It's now provided in the base repo 
- Obsolete modules/drive_video.py ([#150](https://github.com/viur-framework/server/pull/150))
- Several (commented) debugs and loggings ([#83](https://github.com/viur-framework/server/pull/83))
- visible=False enforcement for magic dateBones ([#128](https://github.com/viur-framework/server/pull/128))
- Google checkout module (was broken and not in use) ([#145](https://github.com/viur-framework/server/pull/145))
- Bugsnag and all related parts from ViUR ([#138](https://github.com/viur-framework/server/pull/138))


## [2.3.0] Kilauea - 2018-10-02

### Added
- A generic `redirect()` function from Jinja templates

### Changed
- Upgraded captchaBone to recaptcha v2
- uid bone of userSkeleton is not required anymore
- Allow usage of None as value in `Query().filter()`, which is a valid type in datastore

### Fixed
- Saving skeletons containing a `randomSliceBone` due to signature mismatch in `randomSliceBone.serialize()`
- Correct filtering by `dateBone` with either `date=False` or `time=False`
- Importing entities from pre 2.x ViUR instances
- Call doCleanupDeletedFiles and doDeleteWeakReferences deferred
- Avoid invalid search queries instead of raising an exception
- Correctly handle an unset property in `stringBone.getSearchDocumentFields()`
- Correctly log the exception caught when raising an 500 Server-Error due to an unhandled exception in the code
- Basic Syntax-Fixes for `spatialBone`
- Prevent two words from being stuffed together if we remove an invalid html tag in `textBone`
- Correctly remove an property from the `unindexed_property` list if the bone changes to indexed
- Sorting in relational queries
- Incorrect path to the ViUR logo in error.css
- Adapted default templates to work with the selectBone introduced in 2.2.0
- `baseBone.buildDBFilter()` incorrectly handling lt/gt/lk operators


## [2.2.0] Etna - 2018-04-23

### Added
- A new Rate-Limit module that can be used to prevent DoS / Brute-Force on certain resources.
- New keyBone() class introduced for a better distinction between bones containing an entity key and those which don't.

### Changed
- Return descriptions in selectBones translated from our json render
- More descriptive error messages returned from password bone
- The new "params" Parameter introduced in 2.1.0 should now always have a default value (None)
- *[Breaking]*: Merged *selectOneBone* and *selectMultiBone* into a single *selectBone* which supports the multiple flag,
  the previous bone names are still supported and cause a deprecation warning in the logs.

### Fixed
- Resolving the name of skeletons in prototypes/hierarchy when used on multi-lang bones
- Unserializing of booleanBones failed if the database contained a unicode string
- Several errors caused by None returned from getSearchDocumentFields / getSearchTags
- Exception causing ``toDB()`` to fail if a bone should be serialized which isn't in the valuesCache object. Fixes #7.
- Prevent text/string Bones from restoring old (non-multilang data) if set back to empty values. Fixes #6.
- Use urlsafe_b64decode for filename decoding (used by some old IE on WinXP). Fixes #38.
- Prevent skeleton from the server to take precedence over the ones defined in the application.
- The indexed-flag had been ignored on edit - causing all fields to be indexed. Fixes #34.


## [2.1.0] - 2017-10-25

### Added
 - New edit form templates following the ViUR ignite standard
 - Pass the error description of HTTPException to the underlying webob framework
 - ignore/hide parameter to our renderEditForm jinja2 function
 - New parameter "params" to explicitly pass additional values to the template / json response
 - Retrieving the viewSkel Structure by calling modulePath/view/structure
 - \_\_iter\_\_ function to skeletons
 - embedSvg function to html render
 - onLogout hook to the user module
 - Expose the unique property in skel-structures in json render
 - viur.emailHandler config variable for easy integration of 3rd party email services

### Changed
 - Pre-translate the descriptions of selectOne/selectMulti bones in add or edit calls (as done in views)
 - Listing and calling user-callable tasks is now also possible for the vi render
 - Internally switched to more efficient membership tests for dicts
 - userBones with creation- or update-magic set are not forced to be invisible anymore
 - Don't set skel["key"] to None if skel.delete() is called
 - Relational bones can now include properties from ref-/rel-skel bones in search indexes
 - Setting update- or creation-magic on userBones don't force them to be invisible anymore
 - *[Breaking]* Internal representation of relations are now dicts, not instances of Ref- or Rel-Skels

### Fixed
 - handle ValueError in int() or float() in numericBone:buildDbFilter
 - serializing a textBone failing in getSearchDocumentFields if valuesCache[name] is None
 - Correctly handle None values in numericBones getSearchDocumentFields()
 - Added missing imports to dbtransfer.py
 - Several issues with writing search api indexes for relationalBones
 - Usage of old Skeleton-API in orders module
 - Users without access to the vi/admin render couldn't logout using these renders
 - Call setSystemInitialized on all skeletons (not only skels having kindName set)
 - Type-mismatch in html-render causing errors if a RelSkel is present
 - Parsing dates containing non-unicode characters

### Removed
 - *[Breaking]* "key"-Parameter from skeleton.setValues()


## [2.0.3] - 2017-08-30

### Changed
 - If URL-Based language method is used and none is set, also evaluate X-Appengine-Country as a hint which language should be used 
 - Descriptions of selectOne/selectMultiBone are now translated before passed to the template
 
### Fixed
 - Prevent an exception if querying an selectOneBone which has an empty values dict
 - Clone function in hierarchy moving entries instead of duplicating them


## [2.0.2] - 2017-05-19

### Added
 - Santy-Check for secret keys in timebased otp (check for even string length)

### Changed
 - setBoneValue for relationalBone now also accepts encoded datastore keys in unicode
 - Deferred tasks are not called with \_\_undefinedFlag\_\_ as first argument if no other args had been given anymore

### Fixed
 - Spaces being removed around tag boundaries in textBone
 - boneWasInvalid marker always being true
 - Fixed %B and other localizions not working on dateBones with localized=True
 - Html-Render selecting the correct template for timebased otp
 - Deselecting every option in selectMultiBone is possible agian
 - relationalBone erroneously raising the "Use [] to access your bones" safeguard
 - Unserializing of bones sharing the same name-prefix
 - CaptchaBone

 
## [2.0.1] - 2017-01-04

### Added
 - IDs of entries transferred with dbtransfer are now marked as in-use inside the datastore
 - conf["viur.cacheEnvironmentKey"] can now raise RuntimeError to indicate that this request cannot be cached
 - Added the render attribute to BasicApplications

### Changed
 - getEntry in html-render now evaluates canView() if present
 - Reduced batch-size in rebuildSearchIndex to 25 and made exceptions raise
 - Setting a bone to None is now equivalent of deleting it from the skeleton 

### Fixed
 - Values not part of the subskel currently written are preserved again
 - Supplying a key from a different module doesn't cause an server error anymore
 - Fixed password-recovery function in auth_userpassword
 - Correctly set clearUpdateTag on rebuildSearchIndex
 - FileBone and FileSkel are now refreshing the servingUrl on rebuildSearchIndex again
 - Ensure that year is always >= 1900 in dateBone:fromClient

 
## [2.0.0] - 2016-12-22

### (Start of changelog)


[develop]: https://github.com/viur-framework/server/compare/v2.5.0...develop
[2.5.0]: https://github.com/viur-framework/server/compare/v2.4.1...v2.5.0
[2.4.1]: https://github.com/viur-framework/server/compare/v2.4.0...v2.4.1
[2.4.0]: https://github.com/viur-framework/server/compare/v2.3.0...v2.4.0
[2.3.0]: https://github.com/viur-framework/server/compare/v2.2.0...v2.3.0
[2.2.0]: https://github.com/viur-framework/server/compare/v2.1.0...v2.2.0
[2.1.0]: https://github.com/viur-framework/server/compare/v2.0.3...v2.1.0
[2.0.3]: https://github.com/viur-framework/server/compare/v2.0.2...v2.0.3
[2.0.2]: https://github.com/viur-framework/server/compare/v2.0.1...v2.0.2
[2.0.1]: https://github.com/viur-framework/server/compare/v2.0.0...v2.0.1
[2.0.0]: https://github.com/viur-framework/server/compare/v1.1.0...v2.0.0<|MERGE_RESOLUTION|>--- conflicted
+++ resolved
@@ -11,11 +11,8 @@
 ### Fixed
 - Removed counter on delete recursive in tree module. This is no longer possible since it works deferred.
 - Added missing fromClient function to spatialBone so it can be set using Vi/Admin again
-<<<<<<< HEAD
 - Fixed wrongly raised Exception.
-=======
 - Improved error message for relationalBones that are missing parentKeys, when building sorting filters
->>>>>>> 07810e22
 
 ## [2.5.0] Vesuv - 2019-06-07
 
