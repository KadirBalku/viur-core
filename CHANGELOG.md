# Changelog

This file documents any relevant changes done to ViUR Core since version 3.0.0.
For the 2.x changelog see the [viur/server](https://github.com/viur-framework/server) repository


## [develop] - Current development version

<<<<<<< HEAD
### Fixed
- Bones with different languages can now be tested with {% if skel["bone"] %} as expected
=======
## Added
- Added validations to catch invalid recipient addresses early in sendEmail
>>>>>>> af617501

## [3.0.0]

### Changed
- Rewritten to run on Python >= 3.7
- Blobstore has been replaced with cloud store
- Serving-URLs are not supported any more. Use the derive-function from fileBones instead
- The deferred API is now based on cloud tasks
- Login with google is now based on oAuth and must be configured in the cloud console
- Support for appengine.mail api has been removed. Use the provided Send in Blue transport (or any other 3rd party) instead
- The hierarchy and tree prototype have been merged
- Support for translation-dictionaries shipped with the application has been removed. Use the viur-translation datastore kind instead
- The cache (viur.core.cache) is now automatically evicted in most cases based on entities accessed / queries run.

### Removed
- Memcache support. Caching for the datastore is not supported anymore
- Full support for the dev_appserver. Now a gcp project is required for datastore/cloud store access 

[develop]: https://github.com/viur-framework/viur-core/compare/master...develop
<|MERGE_RESOLUTION|>--- conflicted
+++ resolved
@@ -6,13 +6,12 @@
 
 ## [develop] - Current development version
 
-<<<<<<< HEAD
+## Added
+- Added validations to catch invalid recipient addresses early in sendEmail
+
 ### Fixed
 - Bones with different languages can now be tested with {% if skel["bone"] %} as expected
-=======
-## Added
-- Added validations to catch invalid recipient addresses early in sendEmail
->>>>>>> af617501
+
 
 ## [3.0.0]
 
