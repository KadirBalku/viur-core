# -*- coding: utf-8 -*-

from __future__ import annotations

import hashlib
import hmac
import logging
import os
import random
import string
from base64 import urlsafe_b64encode
from contextvars import ContextVar
from datetime import datetime, timedelta, timezone
from typing import Any, Dict, List, Tuple, Union
from typing import TYPE_CHECKING

import google.auth

from viur.core import conf, db, errors

if TYPE_CHECKING:
	from .skeleton import SkeletonInstance

# Proxy to context depended variables
currentRequest = ContextVar("Request", default=None)
currentRequestData = ContextVar("Request-Data", default=None)
currentSession = ContextVar("Session", default=None)
currentLanguage = ContextVar("Language", default=None)

# Determine which ProjectID we currently run in (as the app_identity module isn't available anymore)
_, projectID = google.auth.default()
del _
# Determine our basePath (as os.getCWD is broken on appengine)
<<<<<<< HEAD
projectBasePath = globals()["__file__"].replace("/viur/core/utils.py","")
isLocalDevelopmentServer = os.environ['GAE_ENV'] == "localdev"
=======
projectBasePath = globals()["__file__"].replace("/viur/core/utils.py", "")

>>>>>>> 509a2520

def utcNow():
	return datetime.now(timezone.utc)


def generateRandomString(length: int = 13) -> str:
	"""
	Return a string containing random characters of given *length*.
	Its safe to use this string in URLs or HTML.

	:type length: int
	:param length: The desired length of the generated string.

	:returns: A string with random characters of the given length.
	:rtype: str
	"""
	return "".join(random.choices(string.ascii_letters + string.digits, k=length))


def sendEMail(dests: Union[str, List[str]],
			  file: str = None,
			  template: str = None,
			  skel: Union[None, Dict, SkeletonInstance, List[SkeletonInstance]] = None,
			  attachments: List[Tuple[str, str]] = None,
			  sender: str = None,
			  cc: Union[str, List[str]] = None,
			  bcc: Union[str, List[str]] = None,
			  replyTo: str = None,
			  header: Dict = None,
			  template_params: Any = None,
			  *args, **kwargs) -> Any:
	"""
	General purpose function for sending e-mail.

	This function allows for sending e-mails, also with generated content using the Jinja2 template engine.

	Your have to implement a method which should be called to send the prepared email finally. For this you have
	to allocate *viur.emailHandler* in conf.

	:param dests: A list of addresses to send this mail to. A bare string will be treated as a list with 1 address.
	:param file: The name of a template from the deploy/emails directory.
	:param template: This string is interpreted as the template contents. Alternative to load from template file.
	:param skel: The data made available to the template. In case of a Skeleton or SkelList, its parsed the usual way;\
		Dictionaries are passed unchanged.
	:param attachments: List of files ((filename, filecontent)-pairs) to be sent within the mail as attachments.
	:param sender: The address sending this mail.
	:param cc: Carbon-copy recipients. A bare string will be treated as a list with 1 address.
	:param bcc: Blind carbon-copy recipients. A bare string will be treated as a list with 1 address.
	:param replyTo: A reply-to email address.
	:param header: Specify headers for this email.
	:param template_params: Supply params for the template.
	"""

	def normalizeToList(value: Union[None, Any, List[Any]]) -> List[Any]:
		if value is None:
			return []
		if isinstance(value, list):
			return value
		return [value]

	if not (bool(file) ^ bool(template)):
		raise ValueError("You have to set the params 'file' xor a 'template'.")

	dests = normalizeToList(dests)
	cc = normalizeToList(cc)
	bcc = normalizeToList(bcc)
	attachments = normalizeToList(attachments)

	if conf["viur.emailRecipientOverride"]:
		logging.warning("Overriding destination %s with %s", dests, conf["viur.emailRecipientOverride"])

		oldDests = dests

		newDests = normalizeToList(conf["viur.emailRecipientOverride"])

		dests = []
		for newDest in newDests:
			if newDest.startswith("@"):
				for oldDest in oldDests:
					dests.append(oldDest.replace(".", "_dot_").replace("@", "_at_") + newDest)
			else:
				dests.append(newDest)

	elif conf["viur.emailRecipientOverride"] is False:
		logging.warning("Sending emails disabled by config[viur.emailRecipientOverride]")
		return False

	if conf["viur.emailSenderOverride"]:
		sender = conf["viur.emailSenderOverride"]
	elif sender is None and os.getenv("GAE_ENV") == "localdev":
		sender = f"viur@localdev.{projectID}.appspotmail.com"
	elif sender is None:
		sender = f"viur@{os.getenv('GAE_VERSION')}.{projectID}.appspotmail.com"

	handler = conf.get("viur.emailHandler")

	if handler is None:
		raise errors.InvalidConfigException("No emailHandler specified!")
	elif not callable(handler):
		raise errors.InvalidConfigException("Invalid emailHandler configured, no email will be sent!")

	subject, body = conf["viur.emailRenderer"](dests, file, template, skel, template_params, **kwargs)

	return handler(dests=dests, sender=sender, cc=cc, bcc=bcc, replyTo=replyTo,
				   subject=subject, header=header, body=body, attachments=attachments, *args, **kwargs)


def sendEMailToAdmins(subject: str, body: str, *args, **kwargs):
	"""
		Sends an e-mail to the root users of the current app.

		:param subject: Defines the subject of the message.
		:param body: Defines the message body.
	"""
	success = False
	try:
		if "user" in dir(conf["viur.mainApp"]):
			users = []
			for userSkel in conf["viur.mainApp"].user.viewSkel().all().filter("access =", "root").fetch():
				users.append(userSkel["name"])

			if users:
				ret = sendEMail(dests=users, template=os.linesep.join((subject, body)), *args, **kwargs)
				success = True
				return ret
			else:
				logging.warning("There are no root-users.")

	except Exception:
		raise

	finally:
		if not success:
			logging.critical("Cannot send mail to Admins.")
			logging.critical("Subject of mail: %s", subject)
			logging.critical("Content of mail: %s", body)

	return False


def getCurrentUser():
	"""
		Retrieve current user, if logged in.

		If a user is logged in, this function returns a dict containing user data.

		If no user is logged in, the function returns None.

		:rtype: dict | bool
		:returns: A dict containing information about the logged-in user, None if no user is logged in.
	"""
	user = None
	if "user" in dir(conf["viur.mainApp"]):  # Check for our custom user-api
		user = conf["viur.mainApp"].user.getCurrentUser()
	return user


def markFileForDeletion(dlkey):
	"""
	Adds a marker to the data store that the file specified as *dlkey* can be deleted.

	Once the mark has been set, the data store is checked four times (default: every 4 hours)
	if the file is in use somewhere. If it is still in use, the mark goes away, otherwise
	the mark and the file are removed from the datastore. These delayed checks are necessary
	due to database inconsistency.

	:type dlkey: str
	:param dlkey: Unique download-key of the file that shall be marked for deletion.
	"""
	fileObj = db.Query("viur-deleted-files").filter("dlkey", dlkey).getEntry()

	if fileObj:  # Its allready marked
		return

	fileObj = db.Entity(db.Key("viur-deleted-files"))
	fileObj["itercount"] = 0
	fileObj["dlkey"] = str(dlkey)
	db.Put(fileObj)


def escapeString(val, maxLength=254):
	"""
		Quotes several characters and removes "\\\\n" and "\\\\0" to prevent XSS injection.

		:param val: The value to be escaped.
		:type val: str

		:param maxLength: Cut-off after maxLength characters. A value of 0 means "unlimited".
		:type maxLength: int

		:returns: The quoted string.
		:rtype: str
	"""
	val = str(val).strip() \
		.replace("<", "&lt;") \
		.replace(">", "&gt;") \
		.replace("\"", "&quot;") \
		.replace("'", "&#39;") \
		.replace("\n", "") \
		.replace("\0", "")

	if maxLength:
		return val[0:maxLength]

	return val


def hmacSign(data: Any) -> str:
	assert conf["viur.file.hmacKey"] is not None, "No hmac-key set!"
	if not isinstance(data, bytes):
		data = str(data).encode("UTF-8")
	return hmac.new(conf["viur.file.hmacKey"], msg=data, digestmod=hashlib.sha3_384).hexdigest()


def hmacVerify(data: Any, signature: str) -> bool:
	return hmac.compare_digest(hmacSign(data), signature)


def downloadUrlFor(folder: str, fileName: str, derived: bool = False,
				   expires: Union[timedelta, None] = timedelta(hours=1)) -> str:
	if derived:
		filePath = "%s/derived/%s" % (folder, fileName)
	else:
		filePath = "%s/source/%s" % (folder, fileName)
	sigStr = "%s\0%s" % (filePath, ((datetime.now() + expires).strftime("%Y%m%d%H%M") if expires else 0))
	sigStr = urlsafe_b64encode(sigStr.encode("UTF-8"))
	resstr = hmacSign(sigStr)
	return "/file/download/%s?sig=%s" % (sigStr.decode("ASCII"), resstr)


def seoUrlToEntry(module, entry=None, skelType=None, language=None):
	from viur.core import conf
	pathComponents = [""]
	lang = currentLanguage.get()
	if conf["viur.languageMethod"] == "url":
		pathComponents.append(lang)
	if module in conf["viur.languageModuleMap"] and lang in conf["viur.languageModuleMap"][module]:
		module = conf["viur.languageModuleMap"][module][lang]
	pathComponents.append(module)
	if not entry:
		return "/".join(pathComponents)
	else:
		try:
			currentSeoKeys = entry["viurCurrentSeoKeys"]
		except:
			return "/".join(pathComponents)
		if lang in (currentSeoKeys or {}):
			pathComponents.append(str(currentSeoKeys[lang]))
		elif "key" in entry:
			pathComponents.append(str(entry["key"]))
		elif "name" in dir(entry):
			pathComponents.append(str(entry.name))
		return "/".join(pathComponents)


def seoUrlToFunction(module, function, render=None):
	from viur.core import conf
	lang = currentLanguage.get()
	if module in conf["viur.languageModuleMap"] and lang in conf["viur.languageModuleMap"][module]:
		module = conf["viur.languageModuleMap"][module][lang]
	if conf["viur.languageMethod"] == "url":
		pathComponents = ["", lang]
	else:
		pathComponents = [""]
	targetObject = conf["viur.mainResolver"]
	if module in targetObject:
		pathComponents.append(module)
		targetObject = targetObject[module]
	if render and render in targetObject:
		pathComponents.append(render)
		targetObject = targetObject[render]
	if function in targetObject:
		func = targetObject[function]
		if getattr(func, "seoLanguageMap", None) and lang in func.seoLanguageMap:
			pathComponents.append(func.seoLanguageMap[lang])
		else:
			pathComponents.append(function)
	return "/".join(pathComponents)


def normalizeKey(key: Union[None, 'db.KeyClass']) -> Union[None, 'db.KeyClass']:
	"""
		Normalizes a datastore key (replacing _application with the current one)

		:param key: Key to be normalized.

		:return: Normalized key in string representation.
	"""
	if key is None:
		return None
	if key.parent:
		parent = normalizeKey(key.parent)
	else:
		parent = None
	return db.Key(key.kind, key.id_or_name, parent=parent)<|MERGE_RESOLUTION|>--- conflicted
+++ resolved
@@ -31,17 +31,11 @@
 _, projectID = google.auth.default()
 del _
 # Determine our basePath (as os.getCWD is broken on appengine)
-<<<<<<< HEAD
 projectBasePath = globals()["__file__"].replace("/viur/core/utils.py","")
 isLocalDevelopmentServer = os.environ['GAE_ENV'] == "localdev"
-=======
-projectBasePath = globals()["__file__"].replace("/viur/core/utils.py", "")
-
->>>>>>> 509a2520
 
 def utcNow():
 	return datetime.now(timezone.utc)
-
 
 def generateRandomString(length: int = 13) -> str:
 	"""
